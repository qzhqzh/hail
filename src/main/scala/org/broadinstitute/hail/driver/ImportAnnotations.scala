package org.broadinstitute.hail.driver

import org.broadinstitute.hail.Utils._
import org.broadinstitute.hail.annotations.Annotation
import org.broadinstitute.hail.expr._
import org.broadinstitute.hail.io.annotators._
import org.broadinstitute.hail.variant._
import org.kohsuke.args4j.{Argument, Option => Args4jOption}

import scala.collection.JavaConverters._

object ImportAnnotations extends Command {

  class Options extends BaseOptions {
    @Argument(usage = "<files...>")
    var arguments: java.util.ArrayList[String] = new java.util.ArrayList[String]()

    @Args4jOption(required = false, name = "-t", aliases = Array("--types"),
      usage = "Define types of fields in annotations files")
    var types: String = ""

    @Args4jOption(required = false, name = "-m", aliases = Array("--missing"),
      usage = "Specify additional identifiers to be treated as missing")
    var missingIdentifier: String = "NA"

    @Args4jOption(required = false, name = "--vcolumns",
      usage = "Specify the column identifiers for chromosome, position, ref, and alt (in that order)")
    var vCols: String = "Chromosome, Position, Ref, Alt"
  }

  def newOptions = new Options

  def name = "importannotations"

  def description = "Import a TSV file containing variants / annotations into a sample-free VDS"

  def run(state: State, options: Options): State = {
<<<<<<< HEAD
    val cond = options.input

    val conf = state.sc.hadoopConfiguration
    val serializer = SparkEnv.get.serializer.newInstance()

    val vds = hadoopStripCodec(options.input, conf) match {
      case tsv if tsv.endsWith(".tsv") =>
        val (rdd, signature) = VariantTSVAnnotator(state.sc, cond, AnnotateVariantsTSV.parseColumns(options.vCols),
          AnnotateVariantsTSV.parseTypeMap(options.types), options.missingIdentifiers)
        new VariantDataset(
          VariantMetadata(IndexedSeq.empty[(String, String)], Array.empty[String], Annotation.emptyIndexedSeq(0),
            expr.TEmpty, signature, Annotation.empty, expr.TEmpty, wasSplit = true),
          Array.empty[Int],
          rdd.map { case (v, va) => (v, va, new GenotypeStreamBuilder(v, true).result()) })
      case _ =>
        fatal(
          """This module requires an input file in the following format:
            |  .tsv (tab separated values with chr, pos, ref, and alt columns, or chr:pos:ref:alt column)""".stripMargin)
    }
=======

    val files = hadoopGlobAll(options.arguments.asScala, state.hadoopConf)

    val (rdd, signature) = VariantTSVAnnotator(state.sc,
      files,
      AnnotateVariantsTSV.parseColumns(options.vCols),
      Parser.parseAnnotationTypes(options.types),
      options.missingIdentifier)

    val vds = new VariantDataset(
      VariantMetadata(IndexedSeq.empty, IndexedSeq.empty, Annotation.emptyIndexedSeq(0),
        TEmpty, signature, wasSplit = true),
      Array.empty[Int],
      rdd.map { case (v, va) => (v, va, Iterable.empty) })
>>>>>>> 29443d36

    state.copy(vds = vds)
  }

}<|MERGE_RESOLUTION|>--- conflicted
+++ resolved
@@ -35,28 +35,6 @@
   def description = "Import a TSV file containing variants / annotations into a sample-free VDS"
 
   def run(state: State, options: Options): State = {
-<<<<<<< HEAD
-    val cond = options.input
-
-    val conf = state.sc.hadoopConfiguration
-    val serializer = SparkEnv.get.serializer.newInstance()
-
-    val vds = hadoopStripCodec(options.input, conf) match {
-      case tsv if tsv.endsWith(".tsv") =>
-        val (rdd, signature) = VariantTSVAnnotator(state.sc, cond, AnnotateVariantsTSV.parseColumns(options.vCols),
-          AnnotateVariantsTSV.parseTypeMap(options.types), options.missingIdentifiers)
-        new VariantDataset(
-          VariantMetadata(IndexedSeq.empty[(String, String)], Array.empty[String], Annotation.emptyIndexedSeq(0),
-            expr.TEmpty, signature, Annotation.empty, expr.TEmpty, wasSplit = true),
-          Array.empty[Int],
-          rdd.map { case (v, va) => (v, va, new GenotypeStreamBuilder(v, true).result()) })
-      case _ =>
-        fatal(
-          """This module requires an input file in the following format:
-            |  .tsv (tab separated values with chr, pos, ref, and alt columns, or chr:pos:ref:alt column)""".stripMargin)
-    }
-=======
-
     val files = hadoopGlobAll(options.arguments.asScala, state.hadoopConf)
 
     val (rdd, signature) = VariantTSVAnnotator(state.sc,
@@ -67,10 +45,9 @@
 
     val vds = new VariantDataset(
       VariantMetadata(IndexedSeq.empty, IndexedSeq.empty, Annotation.emptyIndexedSeq(0),
-        TEmpty, signature, wasSplit = true),
+        TEmpty, signature, Annotation.empty, TEmpty, wasSplit = true),
       Array.empty[Int],
       rdd.map { case (v, va) => (v, va, Iterable.empty) })
->>>>>>> 29443d36
 
     state.copy(vds = vds)
   }
