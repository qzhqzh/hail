package org.broadinstitute.hail

import java.io._
import java.net.URI
import breeze.linalg.operators.{OpSub, OpAdd}
import org.apache.hadoop
import org.apache.hadoop.fs.FileStatus
import org.apache.hadoop.io.IOUtils._
import org.apache.hadoop.io.compress.CompressionCodecFactory
import org.apache.spark.AccumulableParam
import org.apache.spark.mllib.linalg.distributed.IndexedRow
import org.apache.spark.rdd.RDD
import org.broadinstitute.hail.check.Gen
import org.broadinstitute.hail.io.compress.BGzipCodec
import org.broadinstitute.hail.driver.HailConfiguration
import org.broadinstitute.hail.variant.Variant
import scala.collection.{TraversableOnce, mutable}
import scala.language.implicitConversions
import breeze.linalg.{Vector => BVector, DenseVector => BDenseVector, SparseVector => BSparseVector}
import org.apache.spark.mllib.linalg.{Vector => SVector, DenseVector => SDenseVector, SparseVector => SSparseVector}
import scala.reflect.ClassTag
import org.slf4j.{Logger, LoggerFactory}

import Utils._

final class ByteIterator(val a: Array[Byte]) {
  var i: Int = 0

  def hasNext: Boolean = i < a.length

  def next(): Byte = {
    val r = a(i)
    i += 1
    r
  }

  def readULEB128(): Int = {
    var b: Byte = next()
    var x: Int = b & 0x7f
    var shift: Int = 7
    while ((b & 0x80) != 0) {
      b = next()
      x |= ((b & 0x7f) << shift)
      shift += 7
    }

    x
  }

  def readSLEB128(): Int = {
    var b: Byte = next()
    var x: Int = b & 0x7f
    var shift: Int = 7
    while ((b & 0x80) != 0) {
      b = next()
      x |= ((b & 0x7f) << shift)
      shift += 7
    }

    // sign extend
    if (shift < 32
      && (b & 0x40) != 0)
      x = (x << (32 - shift)) >> (32 - shift)

    x
  }
}

class RichIterable[T](val i: Iterable[T]) extends Serializable {
  def lazyMap[S](f: (T) => S): Iterable[S] = new Iterable[S] with Serializable {
    def iterator: Iterator[S] = new Iterator[S] {
      val it: Iterator[T] = i.iterator

      def hasNext: Boolean = it.hasNext

      def next(): S = f(it.next())
    }
  }

  def foreachBetween(f: (T) => Unit)(g: (Unit) => Unit) {
    var first = true
    i.foreach { elem =>
      if (first)
        first = false
      else
        g()
      f(elem)
    }
  }

  def lazyMapWith[T2, S](i2: Iterable[T2], f: (T, T2) => S): Iterable[S] =
    new Iterable[S] with Serializable {
      def iterator: Iterator[S] = new Iterator[S] {
        val it: Iterator[T] = i.iterator
        val it2: Iterator[T2] = i2.iterator

        def hasNext: Boolean = it.hasNext && it2.hasNext

        def next(): S = f(it.next(), it2.next())
      }
    }

  def lazyFilterWith[T2](i2: Iterable[T2], p: (T, T2) => Boolean): Iterable[T] =
    new Iterable[T] with Serializable {
      def iterator: Iterator[T] = new Iterator[T] {
        val it: Iterator[T] = i.iterator
        val it2: Iterator[T2] = i2.iterator

        var pending: Boolean = false
        var pendingNext: T = _

        def hasNext: Boolean = {
          while (!pending && it.hasNext && it2.hasNext) {
            val n = it.next()
            val n2 = it2.next()
            if (p(n, n2)) {
              pending = true
              pendingNext = n
            }
          }
          pending
        }

        def next(): T = {
          assert(pending)
          pending = false
          pendingNext
        }
      }
    }

  def lazyFlatMap[S](f: (T) => TraversableOnce[S]): Iterable[S] =
    new Iterable[S] with Serializable {
      def iterator: Iterator[S] = new Iterator[S] {
        val it: Iterator[T] = i.iterator
        var current: Iterator[S] = Iterator.empty

        def hasNext: Boolean =
          if (current.hasNext)
            true
          else {
            if (it.hasNext) {
              current = f(it.next()).toIterator
              hasNext
            } else
              false
          }

        def next(): S = current.next()
      }
    }

  def lazyFlatMapWith[S, T2](i2: Iterable[T2], f: (T, T2) => TraversableOnce[S]): Iterable[S] =
    new Iterable[S] with Serializable {
      def iterator: Iterator[S] = new Iterator[S] {
        val it: Iterator[T] = i.iterator
        val it2: Iterator[T2] = i2.iterator
        var current: Iterator[S] = Iterator.empty

        def hasNext: Boolean =
          if (current.hasNext)
            true
          else {
            if (it.hasNext && it2.hasNext) {
              current = f(it.next(), it2.next()).toIterator
              hasNext
            } else
              false
          }

        def next(): S = current.next()
      }
    }

  def areDistinct(): Boolean = {
    val seen = mutable.HashSet[T]()
    for (x <- i)
      if (seen(x))
        return false
      else
        seen += x
    true
  }
}

class RichArrayBuilderOfByte(val b: mutable.ArrayBuilder[Byte]) extends AnyVal {
  def writeULEB128(x0: Int) {
    require(x0 >= 0)

    var x = x0
    var more = true
    while (more) {
      var c = x & 0x7F
      x = x >>> 7

      if (x == 0)
        more = false
      else
        c = c | 0x80

      assert(c >= 0 && c <= 255)
      b += c.toByte
    }
  }

  def writeSLEB128(x0: Int) {
    var more = true
    var x = x0
    while (more) {
      var c = x & 0x7f
      x >>= 7

      if ((x == 0
        && (c & 0x40) == 0)
        || (x == -1
        && (c & 0x40) == 0x40))
        more = false
      else
        c |= 0x80

      b += c.toByte
    }
  }
}

class RichIteratorOfByte(val i: Iterator[Byte]) extends AnyVal {
  /*
  def readULEB128(): Int = {
    var x: Int = 0
    var shift: Int = 0
    var b: Byte = 0
    do {
      b = i.next()
      x = x | ((b & 0x7f) << shift)
      shift += 7
    } while ((b & 0x80) != 0)

    x
  }

  def readSLEB128(): Int = {
    var shift: Int = 0
    var x: Int = 0
    var b: Byte = 0
    do {
      b = i.next()
      x |= ((b & 0x7f) << shift)
      shift += 7
    } while ((b & 0x80) != 0)

    // sign extend
    if (shift < 32
      && (b & 0x40) != 0)
      x = (x << (32 - shift)) >> (32 - shift)

    x
  }
  */
}

// FIXME AnyVal in Scala 2.11
class RichArray[T](a: Array[T]) {
  def index: Map[T, Int] = a.zipWithIndex.toMap

  def areDistinct() = a.toIterable.areDistinct()
}

class RichRDD[T](val r: RDD[T]) extends AnyVal {
  def countByValueRDD()(implicit tct: ClassTag[T]): RDD[(T, Int)] = r.map((_, 1)).reduceByKey(_ + _)

  def writeTable(filename: String, header: Option[String] = None, deleteTmpFiles: Boolean = true) {
    val hConf = r.sparkContext.hadoopConfiguration
    val tmpFileName = hadoopGetTemporaryFile(HailConfiguration.tmpDir, hConf)
    val codecFactory = new CompressionCodecFactory(hConf)
    val codec = Option(codecFactory.getCodec(new hadoop.fs.Path(filename)))
    val headerExt = codec.map(_.getDefaultExtension).getOrElse("")

    header.foreach { str =>
      writeTextFile(tmpFileName + ".header" + headerExt, r.sparkContext.hadoopConfiguration) { s =>
        s.write(str)
        s.write("\n")
      }
    }

    codec match {
      case Some(x) => r.saveAsTextFile(tmpFileName, x.getClass)
      case None => r.saveAsTextFile(tmpFileName)
    }

    val filesToMerge = header match {
      case Some(_) => Array(tmpFileName + ".header" + headerExt, tmpFileName + "/part-*")
      case None => Array(tmpFileName + "/part-*")
    }

    hadoopDelete(filename, hConf, recursive = true) // overwriting by default

    val (_, dt) = time {
      hadoopCopyMerge(filesToMerge, filename, hConf, deleteTmpFiles)
    }
    info(s"while writing:\n    $filename\n  merge time: ${formatTime(dt)}")

    if (deleteTmpFiles) {
      hadoopDelete(tmpFileName + ".header" + headerExt, hConf, recursive = false)
      hadoopDelete(tmpFileName, hConf, recursive = true)
    }
  }
}

class RichIndexedRow(val r: IndexedRow) extends AnyVal {

  def -(that: BVector[Double]): IndexedRow = new IndexedRow(r.index, r.vector - that)

  def +(that: BVector[Double]): IndexedRow = new IndexedRow(r.index, r.vector + that)

  def :/(that: BVector[Double]): IndexedRow = new IndexedRow(r.index, r.vector :/ that)
}

class RichEnumeration[T <: Enumeration](val e: T) extends AnyVal {
  def withNameOption(name: String): Option[T#Value] =
    e.values.find(_.toString == name)
}

class RichMutableMap[K, V](val m: mutable.Map[K, V]) extends AnyVal {
  def updateValue(k: K, default: V, f: (V) => V) {
    m += ((k, f(m.getOrElse(k, default))))
  }
}

class RichMap[K, V](val m: Map[K, V]) extends AnyVal {
  def mapValuesWithKeys[T](f: (K, V) => T): Map[K, T] = m map { case (k, v) => (k, f(k, v)) }

  def force = m.map(identity) // needed to make serializable: https://issues.scala-lang.org/browse/SI-7005
}

class RichOption[T](val o: Option[T]) extends AnyVal {
  def contains(v: T): Boolean = o.isDefined && o.get == v
}

class RichStringBuilder(val sb: mutable.StringBuilder) extends AnyVal {
  def tsvAppend(a: Any) {
    a match {
      case null | None => sb.append("NA")
      case Some(x) => tsvAppend(x)
      case d: Double => sb.append(d.formatted("%.4e"))
      case v: Variant =>
        sb.append(v.contig)
        sb += ':'
        sb.append(v.start)
        sb += ':'
        sb.append(v.ref)
        sb += ':'
        sb.append(v.alt)
      case i: Iterable[_] =>
        var first = true
        i.foreach { x =>
          if (first)
            first = false
          else
            sb += ','
          tsvAppend(x)
        }
      case arr: Array[_] =>
        var first = true
        arr.foreach { x =>
          if (first)
            first = false
          else
            sb += ','
          tsvAppend(x)
        }
      case _ => sb.append(a)
    }
  }
}

class RichIntPairTraversableOnce[V](val t: TraversableOnce[(Int, V)]) extends AnyVal {
  def reduceByKeyToArray(n: Int, zero: => V)(f: (V, V) => V)(implicit vct: ClassTag[V]): Array[V] = {
    val a = Array.fill[V](n)(zero)
    t.foreach { case (k, v) =>
      a(k) = f(a(k), v)
    }
    a
  }
}

class RichPairTraversableOnce[K, V](val t: TraversableOnce[(K, V)]) extends AnyVal {
  def reduceByKey(f: (V, V) => V): scala.collection.Map[K, V] = {
    val m = mutable.Map.empty[K, V]
    t.foreach { case (k, v) =>
      m.get(k) match {
        case Some(v2) => m += k -> f(v, v2)
        case None => m += k -> v
      }
    }
    m
  }
}

class RichIterator[T](val it: Iterator[T]) extends AnyVal {
  def existsExactly1(p: (T) => Boolean): Boolean = {
    var n: Int = 0
    while (it.hasNext)
      if (p(it.next())) {
        n += 1
        if (n > 1)
          return false
      }
    n == 1
  }
}

class RichBoolean(val b: Boolean) extends AnyVal {
  def ==>(that: => Boolean): Boolean = !b || that

  def iff(that: Boolean): Boolean = b == that
}

trait Logging {
  @transient var log_ : Logger = null

  def log: Logger = {
    if (log_ == null)
      log_ = LoggerFactory.getLogger("Hail")
    log_
  }
}

class FatalException(msg: String) extends RuntimeException(msg)

class PropagatedTribbleException(msg: String) extends RuntimeException(msg)

object Utils extends Logging {
  implicit def toRichMap[K, V](m: Map[K, V]): RichMap[K, V] = new RichMap(m)

  implicit def toRichMutableMap[K, V](m: mutable.Map[K, V]): RichMutableMap[K, V] = new RichMutableMap(m)

  implicit def toRichRDD[T](r: RDD[T])(implicit tct: ClassTag[T]): RichRDD[T] = new RichRDD(r)

  implicit def toRichIterable[T](i: Iterable[T]): RichIterable[T] = new RichIterable(i)

  implicit def toRichArrayBuilderOfByte(t: mutable.ArrayBuilder[Byte]): RichArrayBuilderOfByte =
    new RichArrayBuilderOfByte(t)

  implicit def toRichIteratorOfByte(i: Iterator[Byte]): RichIteratorOfByte =
    new RichIteratorOfByte(i)

  implicit def richArray[T](a: Array[T]): RichArray[T] = new RichArray(a)

  implicit def toRichIndexedRow(r: IndexedRow): RichIndexedRow =
    new RichIndexedRow(r)

  implicit def toBDenseVector(v: SDenseVector): BDenseVector[Double] =
    new BDenseVector(v.values)

  implicit def toBSparseVector(v: SSparseVector): BSparseVector[Double] =
    new BSparseVector(v.indices, v.values, v.size)

  implicit def toBVector(v: SVector): BVector[Double] = v match {
    case v: SSparseVector => v
    case v: SDenseVector => v
  }

  implicit def toSDenseVector(v: BDenseVector[Double]): SDenseVector =
    new SDenseVector(v.toArray)

  implicit def toSSparseVector(v: BSparseVector[Double]): SSparseVector =
    new SSparseVector(v.length, v.array.index, v.array.data)

  implicit def toSVector(v: BVector[Double]): SVector = v match {
    case v: BDenseVector[Double] => v
    case v: BSparseVector[Double] => v
  }

  implicit object subBVectorSVector
    extends OpSub.Impl2[BVector[Double], SVector, BVector[Double]] {
    def apply(a: BVector[Double], b: SVector): BVector[Double] = a - toBVector(b)
  }

  implicit object subBVectorIndexedRow
    extends OpSub.Impl2[BVector[Double], IndexedRow, IndexedRow] {
    def apply(a: BVector[Double], b: IndexedRow): IndexedRow =
      new IndexedRow(b.index, a - toBVector(b.vector))
  }

  implicit object addBVectorSVector
    extends OpAdd.Impl2[BVector[Double], SVector, BVector[Double]] {
    def apply(a: BVector[Double], b: SVector): BVector[Double] = a + toBVector(b)
  }

  implicit object addBVectorIndexedRow
    extends OpAdd.Impl2[BVector[Double], IndexedRow, IndexedRow] {
    def apply(a: BVector[Double], b: IndexedRow): IndexedRow =
      new IndexedRow(b.index, a + toBVector(b.vector))
  }

  implicit def toRichEnumeration[T <: Enumeration](e: T): RichEnumeration[T] =
    new RichEnumeration(e)

  implicit def toRichOption[T](o: Option[T]): RichOption[T] =
    new RichOption[T](o)


  implicit def toRichPairTraversableOnce[K, V](t: TraversableOnce[(K, V)]): RichPairTraversableOnce[K, V] =
    new RichPairTraversableOnce[K, V](t)

  implicit def toRichIntPairTraversableOnce[V](t: TraversableOnce[(Int, V)]): RichIntPairTraversableOnce[V] =
    new RichIntPairTraversableOnce[V](t)

  def plural(n: Int, sing: String, plur: String = null): String =
    if (n == 1)
      sing
    else if (plur == null)
      sing + "s"
    else
      plur

  def info(msg: String) {
    log.info(msg)
    System.err.println("hail: info: " + msg)
  }

  def warn(msg: String) {
    log.warn(msg)
    System.err.println("hail: warning: " + msg)
  }

  def error(msg: String) {
    log.error(msg)
    System.err.println("hail: error: " + msg)
  }

<<<<<<< HEAD
  def fatalIf(b: Boolean, msg: String): Unit = {
    if (b)
      fatal(msg)
  }

  def warn(msg: String) {
    System.err.println("hail: warning: " + msg)
=======
  def fatal(msg: String): Nothing = {
    throw new FatalException(msg)
>>>>>>> 77795d51
  }

  def fail(): Nothing = {
    assert(false)
    sys.exit(1)
  }

  def hadoopFS(filename: String, hConf: hadoop.conf.Configuration): hadoop.fs.FileSystem =
    new hadoop.fs.Path(filename).getFileSystem(hConf)

  def hadoopCreate(filename: String, hConf: hadoop.conf.Configuration): OutputStream = {
    val fs = hadoopFS(filename, hConf)
    val hPath = new hadoop.fs.Path(filename)
    val os = fs.create(hPath)
    val codecFactory = new CompressionCodecFactory(hConf)
    val codec = codecFactory.getCodec(hPath)

    if (codec != null)
      codec.createOutputStream(os)
    else
      os
  }

  def hadoopOpen(filename: String, hConf: hadoop.conf.Configuration): InputStream = {
    val fs = hadoopFS(filename, hConf)
    val hPath = new hadoop.fs.Path(filename)
    val is = fs.open(hPath)
    val codecFactory = new CompressionCodecFactory(hConf)
    val codec = codecFactory.getCodec(hPath)
    if (codec != null)
      codec.createInputStream(is)
    else
      is
  }

  def hadoopMkdir(dirname: String, hConf: hadoop.conf.Configuration) {
    hadoopFS(dirname, hConf).mkdirs(new hadoop.fs.Path(dirname))
  }

  def hadoopDelete(filename: String, hConf: hadoop.conf.Configuration, recursive: Boolean) {
    hadoopFS(filename, hConf).delete(new hadoop.fs.Path(filename), recursive)
  }

  def hadoopGetTemporaryFile(tmpdir: String, hConf: hadoop.conf.Configuration, nChar: Int = 10,
    prefix: Option[String] = None, suffix: Option[String] = None): String = {

    val destFS = hadoopFS(tmpdir, hConf)
    val prefixString = if (prefix.isDefined) prefix + "-" else ""
    val suffixString = if (suffix.isDefined) "." + suffix else ""

    def getRandomName: String = {
      val randomName = tmpdir + "/" + prefixString + scala.util.Random.alphanumeric.take(nChar).mkString + suffixString
      val fileExists = destFS.exists(new hadoop.fs.Path(randomName))

      if (!fileExists)
        randomName
      else
        getRandomName
    }
    getRandomName
  }

  def hadoopGlobAndSort(filename: String, hConf: hadoop.conf.Configuration): Array[FileStatus] = {
    val fs = hadoopFS(filename, hConf)
    val path = new hadoop.fs.Path(filename)

    val files = fs.globStatus(path)
    if (files == null)
      return Array.empty[FileStatus]

    files.sortWith(_.compareTo(_) < 0)
  }

  def hadoopCopyMerge(srcFilenames: Array[String], destFilename: String, hConf: hadoop.conf.Configuration, deleteSource: Boolean = true) {

    val destPath = new hadoop.fs.Path(destFilename)
    val destFS = hadoopFS(destFilename, hConf)

    val codecFactory = new CompressionCodecFactory(hConf)
    val codec = Option(codecFactory.getCodec(new hadoop.fs.Path(destFilename)))
    val isBGzip = codec.exists(_.isInstanceOf[BGzipCodec])

    val srcFileStatuses = srcFilenames.flatMap(f => hadoopGlobAndSort(f, hConf))
    require(srcFileStatuses.forall {
      fileStatus => fileStatus.getPath != destPath && fileStatus.isFile
    })

    val outputStream = destFS.create(destPath)

    try {
      var i = 0
      while (i < srcFileStatuses.length) {
        val fileStatus = srcFileStatuses(i)
        val lenAdjust: Long = if (isBGzip && i < srcFileStatuses.length - 1)
          -28
        else
          0
        val srcFS = hadoopFS(fileStatus.getPath.toString, hConf)
        val inputStream = srcFS.open(fileStatus.getPath)
        try {
          copyBytes(inputStream, outputStream,
            fileStatus.getLen + lenAdjust,
            false)
        } finally {
          inputStream.close()
        }
        i += 1
      }
    } finally {
      outputStream.close()
    }

    if (deleteSource) {
      srcFileStatuses.foreach {
        case fileStatus => hadoopDelete(fileStatus.getPath.toString, hConf, true)
      }
    }
  }

  def writeObjectFile[T](filename: String,
    hConf: hadoop.conf.Configuration)(f: (ObjectOutputStream) => T): T = {
    val oos = new ObjectOutputStream(hadoopCreate(filename, hConf))
    try {
      f(oos)
    } finally {
      oos.close()
    }
  }

  def readObjectFile[T](filename: String,
    hConf: hadoop.conf.Configuration)(f: (ObjectInputStream) => T): T = {
    val ois = new ObjectInputStream(hadoopOpen(filename, hConf))
    try {
      f(ois)
    } finally {
      ois.close()
    }
  }

  def readDataFile[T](filename: String,
    hConf: hadoop.conf.Configuration)(f: (DataInputStream) => T): T = {
    val dis = new DataInputStream(hadoopOpen(filename, hConf))
    try {
      f(dis)
    } finally {
      dis.close()
    }
  }

  def writeTextFile[T](filename: String,
    hConf: hadoop.conf.Configuration)(writer: (OutputStreamWriter) => T): T = {
    val oos = hadoopCreate(filename, hConf)
    val fw = new OutputStreamWriter(oos)
    try {
      writer(fw)
    } finally {
      fw.close()
    }
  }

  def writeDataFile[T](filename: String,
    hConf: hadoop.conf.Configuration)(writer: (DataOutputStream) => T): T = {
    val oos = hadoopCreate(filename, hConf)
    val dos = new DataOutputStream(oos)
    try {
      writer(dos)
    } finally {
      dos.close()
    }
  }

  def readFile[T](filename: String,
    hConf: hadoop.conf.Configuration)(reader: (InputStream) => T): T = {
    val is = hadoopOpen(filename, hConf)
    try {
      reader(is)
    } finally {
      is.close()
    }
  }

  def writeTable(filename: String, hConf: hadoop.conf.Configuration,
    lines: Traversable[String], header: Option[String] = None) {
    writeTextFile(filename, hConf) {
      fw =>
        header.map { h =>
          fw.write(h)
          fw.write('\n')
        }
        lines.foreach { line =>
          fw.write(line)
          fw.write('\n')
        }
    }
  }

  def square[T](d: T)(implicit ev: T => scala.math.Numeric[T]#Ops): T = d * d

  def simpleAssert(p: Boolean) {
    if (!p) throw new AssertionError
  }

  def printTime[T](block: => T) = {
    val timed = time(block)
    println("time: " + formatTime(timed._2))
    timed._1
  }

  def time[A](f: => A): (A, Long) = {
    val t0 = System.nanoTime()
    val result = f
    val t1 = System.nanoTime()
    (result, t1 - t0)
  }

  final val msPerMinute = 60 * 1e3
  final val msPerHour = 60 * msPerMinute
  final val msPerDay = 24 * msPerHour

  def formatTime(dt: Long): String = {
    val tMilliseconds = dt / 1e6
    if (tMilliseconds < 1000)
      ("%.3f" + "ms").format(tMilliseconds)
    else if (tMilliseconds < msPerMinute)
      ("%.3f" + "s").format(tMilliseconds / 1e3)
    else if (tMilliseconds < msPerHour) {
      val tMins = (tMilliseconds / msPerMinute).toInt
      val tSec = (tMilliseconds % msPerMinute) / 1e3
      ("%d" + "m" + "%.1f" + "s").format(tMins, tSec)
    }
    else {
      val tHrs = (tMilliseconds / msPerHour).toInt
      val tMins = ((tMilliseconds % msPerHour) / msPerMinute).toInt
      val tSec = (tMilliseconds % msPerMinute) / 1e3
      ("%d" + "h" + "%d" + "m" + "%.1f" + "s").format(tHrs, tMins, tSec)
    }
  }

  def space[A](f: => A): (A, Long) = {
    val rt = Runtime.getRuntime
    System.gc()
    System.gc()
    val before = rt.totalMemory() - rt.freeMemory()
    val r = f
    System.gc()
    val after = rt.totalMemory() - rt.freeMemory()
    (r, after - before)
  }

  def printSpace[A](f: => A): A = {
    val (r, ds) = space(f)
    println("space: " + formatSpace(ds))
    r
  }

  def formatSpace(ds: Long) = {
    val absds = ds.abs
    if (absds < 1e3)
      s"${ds}B"
    else if (absds < 1e6)
      s"${ds.toDouble / 1e3}KB"
    else if (absds < 1e9)
      s"${ds.toDouble / 1e6}MB"
    else if (absds < 1e12)
      s"${ds.toDouble / 1e9}GB"
    else
      s"${ds.toDouble / 1e12}TB"
  }

  def someIf[T](p: Boolean, x: => T): Option[T] =
    if (p)
      Some(x)
    else
      None

  def divOption[T](num: T, denom: T)(implicit ev: T => Double): Option[Double] =
    someIf(denom != 0, ev(num) / denom)

  implicit def toRichStringBuilder(sb: mutable.StringBuilder): RichStringBuilder =
    new RichStringBuilder(sb)

  def D_epsilon(a: Double, b: Double, tolerance: Double = 1.0E-6): Double =
    math.max(java.lang.Double.MIN_NORMAL, tolerance * math.max(math.abs(a), math.abs(b)))

  def D_==(a: Double, b: Double, tolerance: Double = 1.0E-6): Boolean =
    math.abs(a - b) <= D_epsilon(a, b, tolerance)

  def D_!=(a: Double, b: Double, tolerance: Double = 1.0E-6): Boolean =
    math.abs(a - b) > D_epsilon(a, b, tolerance)

  def D_<(a: Double, b: Double, tolerance: Double = 1.0E-6): Boolean =
    a - b < -D_epsilon(a, b, tolerance)

  def D_<=(a: Double, b: Double, tolerance: Double = 1.0E-6): Boolean =
    a - b <= D_epsilon(a, b, tolerance)

  def D_>(a: Double, b: Double, tolerance: Double = 1.0E-6): Boolean =
    a - b > D_epsilon(a, b, tolerance)

  def D_>=(a: Double, b: Double, tolerance: Double = 1.0E-6): Boolean =
    a - b >= -D_epsilon(a, b, tolerance)

  def flushDouble(a: Double): Double =
    if (math.abs(a) < java.lang.Double.MIN_NORMAL) 0.0 else a

  def genBase: Gen[Char] = Gen.oneOf('A', 'C', 'T', 'G')

  def genDNAString: Gen[String] = Gen.buildableOf[String, Char](genBase).filter(s => !s.isEmpty)

  implicit def richIterator[T](it: Iterator[T]): RichIterator[T] = new RichIterator[T](it)

  implicit def richBoolean(b: Boolean): RichBoolean = new RichBoolean(b)

  implicit def accumulableMapInt[K]: AccumulableParam[mutable.Map[K, Int], K] = new AccumulableParam[mutable.Map[K, Int], K] {
    def addAccumulator(r: mutable.Map[K, Int], t: K): mutable.Map[K, Int] = {
      r.updateValue(t, 0, _ + 1)
      r
    }

    def addInPlace(r1: mutable.Map[K, Int], r2: mutable.Map[K, Int]): mutable.Map[K, Int] = {
      for ((k, v) <- r2)
        r1.updateValue(k, 0, _ + v)
      r1
    }

    def zero(initialValue: mutable.Map[K, Int]): mutable.Map[K, Int] =
      mutable.Map.empty[K, Int]
  }
}<|MERGE_RESOLUTION|>--- conflicted
+++ resolved
@@ -529,18 +529,13 @@
     System.err.println("hail: error: " + msg)
   }
 
-<<<<<<< HEAD
   def fatalIf(b: Boolean, msg: String): Unit = {
     if (b)
       fatal(msg)
   }
 
-  def warn(msg: String) {
-    System.err.println("hail: warning: " + msg)
-=======
   def fatal(msg: String): Nothing = {
     throw new FatalException(msg)
->>>>>>> 77795d51
   }
 
   def fail(): Nothing = {
