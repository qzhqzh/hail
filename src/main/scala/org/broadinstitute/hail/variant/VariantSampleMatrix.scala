package org.broadinstitute.hail.variant

import java.nio.ByteBuffer
import org.apache.spark.{SparkEnv, SparkContext}
import org.apache.spark.rdd.RDD
import org.apache.spark.sql.{Row, SQLContext}
import org.broadinstitute.hail.Utils._
import org.broadinstitute.hail.check.Gen
import org.broadinstitute.hail.expr
import org.broadinstitute.hail.expr._
import scala.language.implicitConversions
import org.broadinstitute.hail.annotations._
import scala.reflect.ClassTag
import org.apache.spark.sql.types.{StructType, StructField}

object VariantSampleMatrix {
  final val magicNumber: Int = 0xe51e2c58
  final val fileVersion: Int = 2

  def apply[T](metadata: VariantMetadata,
    rdd: RDD[(Variant, Annotation, Iterable[T])])(implicit tct: ClassTag[T]): VariantSampleMatrix[T] = {
    new VariantSampleMatrix(metadata, rdd)
  }

  def read(sqlContext: SQLContext, dirname: String): VariantDataset = {
    require(dirname.endsWith(".vds"))

    val (localSamples, metadata) = readDataFile(dirname + "/metadata.ser",
      sqlContext.sparkContext.hadoopConfiguration) { dis => {
        try {
          val serializer = SparkEnv.get.serializer.newInstance()
          val ds = serializer.deserializeStream(dis)

          val m = ds.readObject[Int]
          if (m != magicNumber)
            fatal("Invalid VDS: invalid magic number.\n  Recreate with current version of Hail.")

          val v = ds.readObject[Int]
          if (v != fileVersion)
            fatal("Old VDS version found.  Recreate with current version of Hail.")

          val localSamples = ds.readObject[Array[Int]]
          val metadata = ds.readObject[VariantMetadata]

          ds.close()

          (localSamples, metadata)
        } catch {
          case e: Exception =>
            println(e)
            fatal(s"Invalid VDS: ${e.getMessage}\n  Recreate with current version of Hail.")
        }
      }
    }

    val df = sqlContext.read.parquet(dirname + "/rdd.parquet")

    new VariantSampleMatrix[Genotype](metadata,
      localSamples,
      df.rdd.map(row => {
        val v = row.getVariant(0)
        (v, row.get(1), row.getGenotypeStream(v, 2))
      }))
  }

  def genValues[T](nSamples: Int, g: Gen[T]): Gen[Iterable[T]] =
    Gen.buildableOfN[Iterable[T], T](nSamples, g)

  def genValues[T](g: Gen[T]): Gen[Iterable[T]] =
    Gen.buildableOf[Iterable[T], T](g)

  def genVariantValues[T](nSamples: Int, g: (Variant) => Gen[T]): Gen[(Variant, Iterable[T])] =
    for (v <- Variant.gen;
      values <- genValues[T](nSamples, g(v)))
      yield (v, values)

  def genVariantValues[T](g: (Variant) => Gen[T]): Gen[(Variant, Iterable[T])] =
    for (v <- Variant.gen;
      values <- genValues[T](g(v)))
      yield (v, values)

  def genVariantGenotypes: Gen[(Variant, Iterable[Genotype])] =
    genVariantValues(Genotype.gen)

  def genVariantGenotypes(nSamples: Int): Gen[(Variant, Iterable[Genotype])] =
    genVariantValues(nSamples, Genotype.gen)

  def gen[T](sc: SparkContext,
    sampleIds: Array[String],
    variants: Array[Variant],
    g: (Variant) => Gen[T])(implicit tct: ClassTag[T]): Gen[VariantSampleMatrix[T]] = {
    val nSamples = sampleIds.length
    for (rows <- Gen.sequence[Seq[(Variant, Annotation, Iterable[T])], (Variant, Annotation, Iterable[T])](
      variants.map(v => Gen.zip(
        Gen.const(v),
        Gen.const(Annotation.empty),
        genValues(nSamples, g(v))))))
      yield VariantSampleMatrix[T](VariantMetadata(sampleIds), sc.parallelize(rows))
  }

  def gen[T](sc: SparkContext, g: (Variant) => Gen[T])(implicit tct: ClassTag[T]): Gen[VariantSampleMatrix[T]] = {
    val samplesVariantsGen =
      for (sampleIds <- Gen.distinctBuildableOf[Array[String], String](Gen.identifier);
        variants <- Gen.distinctBuildableOf[Array[Variant], Variant](Variant.gen))
        yield (sampleIds, variants)
    samplesVariantsGen.flatMap { case (sampleIds, variants) => gen(sc, sampleIds, variants, g) }
  }

  def gen[T](sc: SparkContext, sampleIds: Array[String], g: (Variant) => Gen[T])(implicit tct: ClassTag[T]): Gen[VariantSampleMatrix[T]] = {
    val variantsGen = Gen.distinctBuildableOf[Array[Variant], Variant](Variant.gen)
    variantsGen.flatMap(variants => gen(sc, sampleIds, variants, g))
  }

  def gen[T](sc: SparkContext, variants: Array[Variant], g: (Variant) => Gen[T])(implicit tct: ClassTag[T]): Gen[VariantSampleMatrix[T]] = {
    val samplesGen = Gen.distinctBuildableOf[Array[String], String](Gen.identifier)
    samplesGen.flatMap(sampleIds => gen(sc, sampleIds, variants, g))
  }
}

class VariantSampleMatrix[T](val metadata: VariantMetadata,
  val localSamples: Array[Int],
  val rdd: RDD[(Variant, Annotation, Iterable[T])])
  (implicit tct: ClassTag[T]) {

  def this(metadata: VariantMetadata, rdd: RDD[(Variant, Annotation, Iterable[T])])
    (implicit tct: ClassTag[T]) =
    this(metadata, Array.range(0, metadata.nSamples), rdd)

  def sampleIds: IndexedSeq[String] = metadata.sampleIds

  def nSamples: Int = metadata.sampleIds.length

  def nLocalSamples: Int = localSamples.length

  def vaSignature: Type = metadata.vaSignature

  def saSignature: Type = metadata.saSignature

  def sampleAnnotations: IndexedSeq[Annotation] = metadata.sampleAnnotations

  def wasSplit: Boolean = metadata.wasSplit

  def filters: IndexedSeq[(String, String)] = metadata.filters

  def copy[U](localSamples: Array[Int] = localSamples,
    rdd: RDD[(Variant, Annotation, Iterable[U])] = rdd,
    filters: IndexedSeq[(String, String)] = filters,
    sampleIds: IndexedSeq[String] = sampleIds,
    sampleAnnotations: IndexedSeq[Annotation] = sampleAnnotations,
    saSignature: Type = saSignature,
    vaSignature: Type = vaSignature,
    wasSplit: Boolean = wasSplit)
    (implicit tct: ClassTag[U]): VariantSampleMatrix[U] =
    new VariantSampleMatrix[U](
      VariantMetadata(filters, sampleIds, sampleAnnotations, saSignature, vaSignature, wasSplit), localSamples, rdd)

  def sparkContext: SparkContext = rdd.sparkContext

  def cache(): VariantSampleMatrix[T] = copy[T](rdd = rdd.cache())

  def repartition(nPartitions: Int) = copy[T](rdd = rdd.repartition(nPartitions)(null))

  def nPartitions: Int = rdd.partitions.length

  def variants: RDD[Variant] = rdd.map(_._1)

  def variantsAndAnnotations: RDD[(Variant, Annotation)] = rdd.map { case (v, va, gs) => (v, va) }

  def nVariants: Long = variants.count()

  def expand(): RDD[(Variant, Int, T)] =
    mapWithKeys[(Variant, Int, T)]((v, s, g) => (v, s, g))

  def expandWithAnnotation(): RDD[(Variant, Annotation, Int, T)] =
    mapWithAll[(Variant, Annotation, Int, T)]((v, va, s, g) => (v, va, s, g))

  def sampleVariants(fraction: Double): VariantSampleMatrix[T] =
    copy(rdd = rdd.sample(withReplacement = false, fraction, 1))

  def mapValues[U](f: (T) => U)(implicit uct: ClassTag[U]): VariantSampleMatrix[U] = {
    mapValuesWithAll((v, va, s, g) => f(g))
  }

  def mapValuesWithKeys[U](f: (Variant, Int, T) => U)
    (implicit uct: ClassTag[U]): VariantSampleMatrix[U] = {
    mapValuesWithAll((v, va, s, g) => f(v, s, g))
  }

  def mapValuesWithAll[U](f: (Variant, Annotation, Int, T) => U)
    (implicit uct: ClassTag[U]): VariantSampleMatrix[U] = {
    val localSamplesBc = sparkContext.broadcast(localSamples)
    copy(rdd = rdd.map { case (v, va, gs) =>
      (v, va,
        localSamplesBc.value.toIterable.lazyMapWith(gs,
          (s: Int, g: T) => f(v, va, s, g)))
    })
  }

  def mapValuesWithPartialApplication[U](f: (Variant, Annotation) => ((Int, T) => U))
    (implicit uct: ClassTag[U]): VariantSampleMatrix[U] = {
    val localSamplesBc = sparkContext.broadcast(localSamples)
    copy(rdd =
      rdd.mapPartitions[(Variant, Annotation, Iterable[U])] { it: Iterator[(Variant, Annotation, Iterable[T])] =>
        it.map { case (v, va, gs) =>
          val f2 = f(v, va)
          (v, va, localSamplesBc.value.toIterable.lazyMapWith(gs, f2))
        }
      })
  }

  def map[U](f: T => U)(implicit uct: ClassTag[U]): RDD[U] =
    mapWithKeys((v, s, g) => f(g))

  def mapWithKeys[U](f: (Variant, Int, T) => U)(implicit uct: ClassTag[U]): RDD[U] = {
    val localSamplesBc = sparkContext.broadcast(localSamples)
    rdd
      .flatMap { case (v, va, gs) =>
        localSamplesBc.value.toIterable.lazyMapWith(gs,
          (s: Int, g: T) => f(v, s, g))
      }
  }

  def mapWithAll[U](f: (Variant, Annotation, Int, T) => U)(implicit uct: ClassTag[U]): RDD[U] = {
    val localSamplesBc = sparkContext.broadcast(localSamples)
    rdd
      .flatMap { case (v, va, gs) =>
        localSamplesBc.value.toIterable.lazyMapWith(gs,
          (s: Int, g: T) => f(v, va, s, g))
      }
  }

  def mapPartitionsWithAll[U](f: Iterator[(Variant, Annotation, Int, T)] => Iterator[U])(implicit uct: ClassTag[U]): RDD[U] = {
    val localSamplesBc = sparkContext.broadcast(localSamples)
    rdd.mapPartitions { it =>
      f(it.flatMap { case (v, va, gs) =>
        localSamplesBc.value.iterator.zip(gs.iterator)
          .map { case (s, g) => (v, va, s, g) }
      })
    }
  }

  def mapAnnotations(f: (Variant, Annotation, Iterable[T]) => Annotation): VariantSampleMatrix[T] =
    copy[T](rdd = rdd.map { case (v, va, gs) => (v, f(v, va, gs), gs) })

  def flatMap[U](f: T => TraversableOnce[U])(implicit uct: ClassTag[U]): RDD[U] =
    flatMapWithKeys((v, s, g) => f(g))

  def flatMapWithKeys[U](f: (Variant, Int, T) => TraversableOnce[U])(implicit uct: ClassTag[U]): RDD[U] = {
    val localSamplesBc = sparkContext.broadcast(localSamples)
    rdd
      .flatMap { case (v, va, gs) => localSamplesBc.value.toIterable.lazyFlatMapWith(gs,
        (s: Int, g: T) => f(v, s, g))
      }
  }

  def filterVariants(p: (Variant, Annotation, Iterable[T]) => Boolean): VariantSampleMatrix[T] =
    copy(rdd = rdd.filter { case (v, va, gs) => p(v, va, gs) })

  def filterVariants(ilist: IntervalList): VariantSampleMatrix[T] =
    filterVariants((v, va, gs) => ilist.contains(v.contig, v.start))

  // FIXME see if we can remove broadcasts elsewhere in the code
  def filterSamples(p: (Int, Annotation) => Boolean): VariantSampleMatrix[T] = {
    val mask = localSamples.map((s) => p(s, sampleAnnotations(s)))
    val maskBc = sparkContext.broadcast(mask)
    val localtct = tct
    copy[T](localSamples = localSamples.zipWithIndex
      .filter { case (s, i) => mask(i) }
      .map(_._1),
      rdd = rdd.map { case (v, va, gs) =>
        (v, va, gs.lazyFilterWith(maskBc.value.toIterable, (g: T, m: Boolean) => m))
      })
  }

  def aggregateBySample[U](zeroValue: U)(
    seqOp: (U, T) => U,
    combOp: (U, U) => U)(implicit uct: ClassTag[U]): RDD[(Int, U)] =
    aggregateBySampleWithKeys(zeroValue)((e, v, s, g) => seqOp(e, g), combOp)

  def aggregateBySampleWithKeys[U](zeroValue: U)(
    seqOp: (U, Variant, Int, T) => U,
    combOp: (U, U) => U)(implicit uct: ClassTag[U]): RDD[(Int, U)] = {
    aggregateBySampleWithAll(zeroValue)((e, v, va, s, g) => seqOp(e, v, s, g), combOp)
  }

  def aggregateBySampleWithAll[U](zeroValue: U)(
    seqOp: (U, Variant, Annotation, Int, T) => U,
    combOp: (U, U) => U)(implicit uct: ClassTag[U]): RDD[(Int, U)] = {

    val localSamplesBc = sparkContext.broadcast(localSamples)

    val serializer = SparkEnv.get.serializer.newInstance()
    val zeroBuffer = serializer.serialize(zeroValue)
    val zeroArray = new Array[Byte](zeroBuffer.limit)
    zeroBuffer.get(zeroArray)

    rdd
      .mapPartitions { (it: Iterator[(Variant, Annotation, Iterable[T])]) =>
        val serializer = SparkEnv.get.serializer.newInstance()
        def copyZeroValue() = serializer.deserialize[U](ByteBuffer.wrap(zeroArray))
        val arrayZeroValue = Array.fill[U](localSamplesBc.value.length)(copyZeroValue())

        localSamplesBc.value.iterator
          .zip(it.foldLeft(arrayZeroValue) { case (acc, (v, va, gs)) =>
            for ((g, i) <- gs.iterator.zipWithIndex)
              acc(i) = seqOp(acc(i), v, va, localSamplesBc.value(i), g)
            acc
          }.iterator)
      }.foldByKey(zeroValue)(combOp)
  }

  def aggregateByVariant[U](zeroValue: U)(
    seqOp: (U, T) => U,
    combOp: (U, U) => U)(implicit uct: ClassTag[U]): RDD[(Variant, U)] =
    aggregateByVariantWithAll(zeroValue)((e, v, va, s, g) => seqOp(e, g), combOp)

  def aggregateByVariantWithKeys[U](zeroValue: U)(
    seqOp: (U, Variant, Int, T) => U,
    combOp: (U, U) => U)(implicit uct: ClassTag[U]): RDD[(Variant, U)] = {
    aggregateByVariantWithAll(zeroValue)((e, v, va, s, g) => seqOp(e, v, s, g), combOp)
  }

  def aggregateByVariantWithAll[U](zeroValue: U)(
    seqOp: (U, Variant, Annotation, Int, T) => U,
    combOp: (U, U) => U)(implicit uct: ClassTag[U]): RDD[(Variant, U)] = {

    val localSamplesBc = sparkContext.broadcast(localSamples)

    // Serialize the zero value to a byte array so that we can apply a new clone of it on each key
    val zeroBuffer = SparkEnv.get.serializer.newInstance().serialize(zeroValue)
    val zeroArray = new Array[Byte](zeroBuffer.limit)
    zeroBuffer.get(zeroArray)

    rdd
      .mapPartitions { (it: Iterator[(Variant, Annotation, Iterable[T])]) =>
        val serializer = SparkEnv.get.serializer.newInstance()
        it.map { case (v, va, gs) =>
          val zeroValue = serializer.deserialize[U](ByteBuffer.wrap(zeroArray))
          (v, gs.iterator.zipWithIndex.foldLeft(zeroValue) { case (acc, (g, i)) =>
            seqOp(acc, v, va, localSamplesBc.value(i), g)
          })
        }
      }

    /*
        rdd
          .map { case (v, gs) =>
            val serializer = SparkEnv.get.serializer.newInstance()
            val zeroValue = serializer.deserialize[U](ByteBuffer.wrap(zeroArray))

            (v, gs.zipWithIndex.foldLeft(zeroValue) { case (acc, (g, i)) =>
              seqOp(acc, v, localSamplesBc.value(i), g)
            })
          }
    */
  }

  def foldBySample(zeroValue: T)(combOp: (T, T) => T): RDD[(Int, T)] = {

    val localSamplesBc = sparkContext.broadcast(localSamples)
    val localtct = tct

    val serializer = SparkEnv.get.serializer.newInstance()
    val zeroBuffer = serializer.serialize(zeroValue)
    val zeroArray = new Array[Byte](zeroBuffer.limit)
    zeroBuffer.get(zeroArray)

    rdd
      .mapPartitions { (it: Iterator[(Variant, Annotation, Iterable[T])]) =>
        val serializer = SparkEnv.get.serializer.newInstance()
        def copyZeroValue() = serializer.deserialize[T](ByteBuffer.wrap(zeroArray))(localtct)
        val arrayZeroValue = Array.fill[T](localSamplesBc.value.length)(copyZeroValue())
        localSamplesBc.value.iterator
          .zip(it.foldLeft(arrayZeroValue) { case (acc, (v, va, gs)) =>
            for ((g, i) <- gs.iterator.zipWithIndex)
              acc(i) = combOp(acc(i), g)
            acc
          }.iterator)
      }.foldByKey(zeroValue)(combOp)
  }

  def foldByVariant(zeroValue: T)(combOp: (T, T) => T): RDD[(Variant, T)] =
    rdd.map { case (v, va, gs) => (v, gs.foldLeft(zeroValue)((acc, g) => combOp(acc, g))) }

  def same(that: VariantSampleMatrix[T]): Boolean = {
    metadata == that.metadata &&
      localSamples.sameElements(that.localSamples) &&
      rdd.map { case (v, va, gs) => (v, (va, gs)) }
        .fullOuterJoin(that.rdd.map { case (v, va, gs) => (v, (va, gs)) })
        .map {
          case (v, (Some((va1, it1)), Some((va2, it2)))) =>
            it1.sameElements(it2) && va1 == va2
          case _ => false
        }.fold(true)(_ && _)
  }

  def mapAnnotationsWithAggregate[U](zeroValue: U)(
    seqOp: (U, Variant, Int, T) => U,
    combOp: (U, U) => U,
    mapOp: (Annotation, U) => Annotation)
    (implicit uct: ClassTag[U]): VariantSampleMatrix[T] = {
    val localSamplesBc = sparkContext.broadcast(localSamples)
    // Serialize the zero value to a byte array so that we can apply a new clone of it on each key
    val zeroBuffer = SparkEnv.get.serializer.newInstance().serialize(zeroValue)
    val zeroArray = new Array[Byte](zeroBuffer.limit)
    zeroBuffer.get(zeroArray)

    copy(rdd = rdd
      .map {
        case (v, va, gs) =>
          val serializer = SparkEnv.get.serializer.newInstance()
          val zeroValue = serializer.deserialize[U](ByteBuffer.wrap(zeroArray))

          (v, mapOp(va, gs.iterator.zipWithIndex.foldLeft(zeroValue) {
            case (acc, (g, i)) =>
              seqOp(acc, v, localSamplesBc.value(i), g)
          }), gs)
      })
  }

  def annotateInvervals(iList: IntervalList, signature: expr.Type, path: List[String]): VariantSampleMatrix[T] = {
    val (newSignature, inserter) = insertVA(signature, path)
    val newRDD = rdd.map { case (v, va, gs) => (v, inserter(va, iList.query(v.contig, v.start)), gs)}
    copy(rdd = newRDD, vaSignature = newSignature)
  }

  def annotateVariants(otherRDD: RDD[(Variant, Annotation)], signature: expr.Type,
    path: List[String]): VariantSampleMatrix[T] = {
    val (newSignature, inserter) = insertVA(signature, path)
    val newRDD = rdd.map { case (v, va, gs) => (v, (va, gs)) }
      .leftOuterJoin(otherRDD)
      .map { case (v, ((va, gs), annotation)) => (v, inserter(va, annotation), gs) }
    copy(rdd = newRDD, vaSignature = newSignature)
  }

  def annotateSamples(annotations: Map[String, Annotation], signature: expr.Type,
    path: List[String]): VariantSampleMatrix[T] = {
    val (newSignature, inserter) = insertSA(signature, path)

    copy(sampleAnnotations = localSamples.map { s =>
      val id = sampleIds(s)
      val sa = sampleAnnotations(s)
      inserter(sa, annotations.get(id))
    }, saSignature = newSignature)
  }

  def queryVA(args: String*): Querier = queryVA(args.toList)

  def queryVA(path: List[String]): Querier = {
    try {
      vaSignature.query(path)
    } catch {
      case e: AnnotationPathException => fatal(s"Invalid variant annotations query: ${
        path.::("va").mkString(".")
      }")
    }
  }

  def querySA(args: String*): Querier = querySA(args.toList)

  def querySA(path: List[String]): Querier = {
    try {
      saSignature.query(path)
    } catch {
      case e: AnnotationPathException => fatal(s"Invalid sample annotations query: ${
        path.::("sa").mkString(".")
      }")
    }
  }

  def deleteVA(args: String*): (Type, Deleter) = deleteVA(args.toList)

<<<<<<< HEAD
  def deleteVA(path: List[String]): (Type, Deleter) = {
    vaSignature.delete(path) match {
      case (null, null) => (TEmpty, a => Annotation.empty)
      case x => x
    }
  }

  def deleteSA(args: String*): (Type, Deleter) = deleteSA(args.toList)

  def deleteSA(path: List[String]): (Type, Deleter) = {
    saSignature.delete(path) match {
      case (null, null) => (TEmpty, a => Annotation.empty)
      case x => x
    }
  }
=======
  def deleteVA(path: List[String]): (Type, Deleter) = vaSignature.delete(path)

  def deleteSA(args: String*): (Type, Deleter) = deleteSA(args.toList)

  def deleteSA(path: List[String]): (Type, Deleter) = saSignature.delete(path)
>>>>>>> 58f8d79f

  def insertVA(sig: Type, args: String*): (Type, Inserter) = insertVA(sig, args.toList)

  def insertVA(sig: Type, path: List[String]): (Type, Inserter) = {
    vaSignature.insert(sig, path)
  }

  def insertSA(sig: Type, args: String*): (Type, Inserter) = insertSA(sig, args.toList)

  def insertSA(sig: Type, path: List[String]): (Type, Inserter) = {
    saSignature.insert(sig, path)
  }
}

// FIXME AnyVal Scala 2.11
class RichVDS(vds: VariantDataset) {
  def makeSchema(): StructType =
    StructType(Array(
      StructField("variant", Variant.schema, nullable = false),
      StructField("annotations", vds.vaSignature.schema, nullable = false),
      StructField("gs", GenotypeStream.schema, nullable = false)
    ))

  def write(sqlContext: SQLContext, dirname: String, compress: Boolean = true) {
    require(dirname.endsWith(".vds"))

    val hConf = vds.sparkContext.hadoopConfiguration
    hadoopMkdir(dirname, hConf)
    writeDataFile(dirname + "/metadata.ser", hConf) {
      dos => {
        val serializer = SparkEnv.get.serializer.newInstance()
        val ss = serializer.serializeStream(dos)
        ss
          .writeObject(VariantSampleMatrix.magicNumber)
          .writeObject(VariantSampleMatrix.fileVersion)
          .writeObject(vds.localSamples)
          .writeObject(vds.metadata)
        ss.close()
      }
    }

    val rowRDD = vds.rdd
      .map {
        case (v, va, gs) =>
          Row.fromSeq(Array(v.toRow, va.asInstanceOf[Row], gs.toGenotypeStream(v, compress).toRow))
      }
    sqlContext.createDataFrame(rowRDD, makeSchema())
      .write.parquet(dirname + "/rdd.parquet")
    // .saveAsParquetFile(dirname + "/rdd.parquet")
  }

  def eraseSplit: VariantDataset = {
    if (vds.wasSplit) {
      val (newSignatures1, f1) = vds.deleteVA("wasSplit")
      val vds1 = vds.copy(vaSignature = newSignatures1)
      val (newSignatures2, f2) = vds1.deleteVA("aIndex")
      vds1.copy(wasSplit = false,
        vaSignature = newSignatures2,
        rdd = vds1.rdd.map {
          case (v, va, gs) =>
            (v, f2(f1(va)), gs.lazyMap(g => g.copy(fakeRef = false)))
        })
    } else
      vds
  }
}<|MERGE_RESOLUTION|>--- conflicted
+++ resolved
@@ -470,29 +470,11 @@
 
   def deleteVA(args: String*): (Type, Deleter) = deleteVA(args.toList)
 
-<<<<<<< HEAD
-  def deleteVA(path: List[String]): (Type, Deleter) = {
-    vaSignature.delete(path) match {
-      case (null, null) => (TEmpty, a => Annotation.empty)
-      case x => x
-    }
-  }
+  def deleteVA(path: List[String]): (Type, Deleter) = vaSignature.delete(path)
 
   def deleteSA(args: String*): (Type, Deleter) = deleteSA(args.toList)
 
-  def deleteSA(path: List[String]): (Type, Deleter) = {
-    saSignature.delete(path) match {
-      case (null, null) => (TEmpty, a => Annotation.empty)
-      case x => x
-    }
-  }
-=======
-  def deleteVA(path: List[String]): (Type, Deleter) = vaSignature.delete(path)
-
-  def deleteSA(args: String*): (Type, Deleter) = deleteSA(args.toList)
-
   def deleteSA(path: List[String]): (Type, Deleter) = saSignature.delete(path)
->>>>>>> 58f8d79f
 
   def insertVA(sig: Type, args: String*): (Type, Inserter) = insertVA(sig, args.toList)
 
