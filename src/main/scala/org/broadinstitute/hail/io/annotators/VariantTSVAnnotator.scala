--- conflicted
+++ resolved
@@ -43,12 +43,7 @@
       (false, variantIndex)
     }
 
-<<<<<<< HEAD
-    val orderedSignatures: Array[(String, Option[TypeWithSchema])] = split.map { s =>
-
-=======
     val orderedSignatures: Array[(String, Option[Type])] = split.map { s =>
->>>>>>> acdd5fdb
       if (!vColumns.contains(s)) {
         val t = declaredSig.getOrElse(s, TString)
         if (!t.isInstanceOf[Parsable])
