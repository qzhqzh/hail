package org.broadinstitute.hail.expr

import org.apache.spark.sql.Row
import org.apache.spark.sql.types._
import org.apache.spark.util.StatCounter
import org.broadinstitute.hail.Utils._
import org.broadinstitute.hail.annotations._
import org.broadinstitute.hail.check.{Arbitrary, Gen}
import org.broadinstitute.hail.variant._
import org.json4s._

import scala.collection.mutable
import scala.collection.mutable.ArrayBuffer
import scala.reflect.ClassTag
import scala.util.parsing.input.{Position, Positional}
<<<<<<< HEAD
=======
import org.json4s._
import org.json4s.jackson.JsonMethods._
>>>>>>> f22c21a9

case class EvalContext(st: SymbolTable,
  a: ArrayBuffer[Any],
  aggregationFunctions: ArrayBuffer[Aggregator])

object EvalContext {
  def apply(symTab: SymbolTable): EvalContext = {
    val a = new ArrayBuffer[Any]()
    val af = new ArrayBuffer[Aggregator]()
    for ((i, t) <- symTab.values) {
      if (i >= 0)
        a += null
    }

    EvalContext(symTab, a, af)
  }
}

trait NumericConversion[T] extends Serializable {
  def to(numeric: Any): T
}

object IntNumericConversion extends NumericConversion[Int] {
  def to(numeric: Any): Int = numeric match {
    case i: Int => i
  }
}

object LongNumericConversion extends NumericConversion[Long] {
  def to(numeric: Any): Long = numeric match {
    case i: Int => i
    case l: Long => l
  }
}

object FloatNumericConversion extends NumericConversion[Float] {
  def to(numeric: Any): Float = numeric match {
    case i: Int => i
    case l: Long => l
    case f: Float => f
  }
}

object DoubleNumericConversion extends NumericConversion[Double] {
  def to(numeric: Any): Double = numeric match {
    case i: Int => i
    case l: Long => l
    case f: Float => f
    case d: Double => d
  }
}

trait Parsable {
  def parse(s: String): Annotation
}

sealed abstract class BaseType extends Serializable {
  def typeCheck(a: Any): Boolean
}

object Type {
  val genScalar = Gen.oneOf[Type](TEmpty, TBoolean, TChar, TInt, TLong, TFloat, TDouble, TString,
    TVariant, TAltAllele, TGenotype)

  def genSized(size: Int): Gen[Type] = {
    if (size < 1)
      Gen.const(TEmpty)
    else if (size < 2)
      genScalar
    else
      Gen.oneOfGen(genScalar,
        genSized(size - 1).map(TArray),
        Gen.buildableOf[Array[(String, Type)], (String, Type)](
          Gen.zip(Gen.identifier,
            genArb))
          .filter(fields => fields.map(_._1).areDistinct())
          .map(fields => TStruct(fields: _*)))
  }

  def genArb: Gen[Type] = Gen.sized(genSized)

  implicit def arbType = Arbitrary(genArb)
}

abstract class Type extends BaseType {
  def getAsOption[T](fields: String*)(implicit ct: ClassTag[T]): Option[T] = {
    getOption(fields: _*)
      .flatMap { t =>
        if (ct.runtimeClass.isInstance(t))
          Some(t.asInstanceOf[T])
        else
          None
      }
  }

  def getOption(fields: String*): Option[Type] = getOption(fields.toList)

  def getOption(path: List[String]): Option[Type] = {
    if (path.isEmpty)
      Some(this)
    else
      None
  }

  def delete(fields: String*): (Type, Deleter) = delete(fields.toList)

  def delete(path: List[String]): (Type, Deleter) = {
    if (path.nonEmpty)
      throw new AnnotationPathException()
    else
      (TEmpty, a => Annotation.empty)
  }

  def insert(signature: Type, fields: String*): (Type, Inserter) = insert(signature, fields.toList)

  def insert(signature: Type, path: List[String]): (Type, Inserter) = {
    if (path.nonEmpty)
      TStruct.empty.insert(signature, path)
    else
      (signature, (a, toIns) => toIns.orNull)
  }

  def query(fields: String*): Querier = query(fields.toList)

  def query(path: List[String]): Querier = {
    if (path.nonEmpty)
      throw new AnnotationPathException()
    else
      a => Option(a)
  }

  def pretty(sb: StringBuilder, indent: Int, printAttrs: Boolean = false) {
    sb.append(toString)
  }

  def makeJSON(a: Annotation): JValue = {
    a match {
      case null => JNull
      case x => selfMakeJSON(a)
    }
  }

  def selfMakeJSON(a: Annotation): JValue

  def fieldOption(fields: String*): Option[Field] = fieldOption(fields.toList)

  def fieldOption(path: List[String]): Option[Field] =
    None

  def schema: DataType

  def genValue: Gen[Annotation] = Gen.const(Annotation.empty)
}

case object TEmpty extends Type {
  override def toString = "Empty"

  def typeCheck(a: Any): Boolean = a == null

  def schema =
  // placeholder
    BooleanType

  def selfMakeJSON(a: Annotation): JValue = JNothing

  override def makeJSON(a: Annotation): JValue = JNothing
}

case object TBoolean extends Type with Parsable {
  override def toString = "Boolean"

  def typeCheck(a: Any): Boolean = a == null || a.isInstanceOf[Boolean]

  def schema = BooleanType

  def parse(s: String): Annotation = s.toBoolean

  def selfMakeJSON(a: Annotation): JValue = JBool(a.asInstanceOf[Boolean])

  override def genValue: Gen[Annotation] = Gen.arbBoolean
}

case object TChar extends Type {
  override def toString = "Char"

  def typeCheck(a: Any): Boolean = a == null || (a.isInstanceOf[String]
    && a.asInstanceOf[String].length == 1)

  def schema = StringType

  def selfMakeJSON(a: Annotation): JValue = JString(a.asInstanceOf[String])

  override def genValue: Gen[Annotation] = Gen.arbString
    .filter(_.nonEmpty)
    .map(s => s.substring(0, 1))
}

abstract class TNumeric extends Type

abstract class TIntegral extends TNumeric

case object TInt extends TIntegral with Parsable {
  override def toString = "Int"

  def typeCheck(a: Any): Boolean = a == null || a.isInstanceOf[Int]

  def schema = IntegerType

  def parse(s: String): Annotation = s.toInt

  def selfMakeJSON(a: Annotation): JValue = JInt(a.asInstanceOf[Int])

  override def genValue: Gen[Annotation] = Gen.arbInt
}

case object TLong extends TIntegral with Parsable {
  override def toString = "Long"

  def typeCheck(a: Any): Boolean = a == null || a.isInstanceOf[Long]

  def schema = LongType

  def parse(s: String): Annotation = s.toLong

  def selfMakeJSON(a: Annotation): JValue = JInt(a.asInstanceOf[Long])

  override def genValue: Gen[Annotation] = Gen.arbLong
}

case object TFloat extends TNumeric with Parsable {
  override def toString = "Float"

  def typeCheck(a: Any): Boolean = a == null || a.isInstanceOf[Float]

  def schema = FloatType

  def parse(s: String): Annotation = s.toFloat

  def selfMakeJSON(a: Annotation): JValue = JDouble(a.asInstanceOf[Float])

  override def genValue: Gen[Annotation] = Gen.arbDouble.map(_.toFloat)
}

case object TDouble extends TNumeric with Parsable {
  override def toString = "Double"

  def typeCheck(a: Any): Boolean = a == null || a.isInstanceOf[Double]

  def schema = DoubleType

  def parse(s: String): Annotation = s.toDouble

  def selfMakeJSON(a: Annotation): JValue = JDouble(a.asInstanceOf[Double])

  override def genValue: Gen[Annotation] = Gen.arbDouble
}

case object TString extends Type with Parsable {
  override def toString = "String"

  def typeCheck(a: Any): Boolean = a == null || a.isInstanceOf[String]

  def schema = StringType

  def parse(s: String): Annotation = s

  def selfMakeJSON(a: Annotation): JValue = JString(a.asInstanceOf[String])

  override def genValue: Gen[Annotation] = Gen.arbString
}


case class TAggregable(ec: EvalContext) extends BaseType {
  override def toString = "Aggregable"

  def typeCheck(a: Any): Boolean = a == null || a.isInstanceOf[Iterable[_]]
}

case class TArray(elementType: Type) extends Type {
  override def toString = s"Array[$elementType]"

  override def pretty(sb: StringBuilder, indent: Int, printAttrs: Boolean) {
    sb.append("Array[")
    elementType.pretty(sb, indent, printAttrs)
    sb.append("]")
  }

  def typeCheck(a: Any): Boolean = a == null || (a.isInstanceOf[IndexedSeq[_]] &&
    a.asInstanceOf[IndexedSeq[_]].forall(elementType.typeCheck))

  def schema = ArrayType(elementType.schema)

  def selfMakeJSON(a: Annotation): JValue = {
    val arr = a.asInstanceOf[Seq[Any]]
    JArray(arr.map(elementType.makeJSON).toList)
  }

  override def genValue: Gen[Annotation] = Gen.buildableOf[IndexedSeq[Annotation], Annotation](
    elementType.genValue)
}

case class TSet(elementType: Type) extends Type {
  override def toString = s"Set[$elementType]"

  def typeCheck(a: Any): Boolean = a == null || a.isInstanceOf[IndexedSeq[_]] &&
    a.asInstanceOf[IndexedSeq[_]].forall(elementType.typeCheck)

  def schema = ArrayType(elementType.schema)

  override def pretty(sb: StringBuilder, indent: Int, printAttrs: Boolean) {
    sb.append("Set[")
    elementType.pretty(sb, indent, printAttrs)
    sb.append("]")
  }

  def selfMakeJSON(a: Annotation): JValue = {
    val arr = a.asInstanceOf[Seq[Any]]
    JArray(arr.map(elementType.makeJSON).toList)
  }

  override def genValue: Gen[Annotation] = Gen.buildableOf[Set[Annotation], Annotation](
    elementType.genValue)
}

case object TSample extends Type {
  override def toString = "Sample"

  def typeCheck(a: Any): Boolean = a == null || a.isInstanceOf[Sample]

  def schema = StructType(Array(
    StructField("id", StringType, nullable = false)))

  def selfMakeJSON(a: Annotation): JValue = a.asInstanceOf[Sample].toJSON

  override def genValue: Gen[Annotation] = Gen.identifier
}

case object TGenotype extends Type {
  override def toString = "Genotype"

  def typeCheck(a: Any): Boolean = a == null || a.isInstanceOf[Genotype]

  def schema = Genotype.schema

  def selfMakeJSON(a: Annotation): JValue = a.asInstanceOf[Genotype].toJSON

  override def genValue: Gen[Annotation] = Genotype.genArb
}

case object TAltAllele extends Type {
  override def toString = "AltAllele"

  def typeCheck(a: Any): Boolean = a == null || a == null || a.isInstanceOf[AltAllele]

  def schema = AltAllele.schema

  def selfMakeJSON(a: Annotation): JValue = a.asInstanceOf[AltAllele].toJSON

  override def genValue: Gen[Annotation] = AltAllele.gen
}

case object TVariant extends Type {
  override def toString = "Variant"

  def typeCheck(a: Any): Boolean = a == null || a.isInstanceOf[Variant]

  def schema = Variant.schema

  def selfMakeJSON(a: Annotation): JValue = a.asInstanceOf[Variant].toJSON

  override def genValue: Gen[Annotation] = Variant.gen
}

object TStruct {
  def empty: TStruct = TStruct(Array.empty[Field])

  def apply(args: (String, Type)*): TStruct =
    TStruct(args
      .iterator
      .zipWithIndex
      .map { case ((n, t), i) => Field(n, t, i) }
      .toArray)
}

case class Field(name: String, `type`: Type,
  index: Int,
  attrs: Map[String, String] = Map.empty) {
  def attr(s: String): Option[String] = attrs.get(s)

  def pretty(sb: StringBuilder, indent: Int, printAttrs: Boolean) {
    sb.append(" " * indent)
    sb.append(prettyIdentifier(name))
    sb.append(": ")
    `type`.pretty(sb, indent, printAttrs)
    if (printAttrs) {
      if (attrs.nonEmpty)
        sb += '\n'
      attrs.foreachBetween { attr =>
        sb.append(" " * (indent + 2))
        sb += '@'
        sb.append(prettyIdentifier(attr._1))
        sb.append("=\"")
        sb.append(escapeString(attr._2))
        sb += '"'
      }(() => sb += '\n')
    }
  }
}

case class TStruct(fields: IndexedSeq[Field]) extends Type {
  val fieldIdx: Map[String, Int] =
    fields.map(f => (f.name, f.index)).toMap

  def selfField(name: String): Option[Field] = fieldIdx.get(name).map(i => fields(i))

  def size: Int = fields.length

  override def getOption(path: List[String]): Option[Type] =
    if (path.isEmpty)
      Some(this)
    else
      selfField(path.head).map(_.`type`).flatMap(t => t.getOption(path.tail))

  override def fieldOption(path: List[String]): Option[Field] =
    if (path.isEmpty)
      None
    else {
      val f = selfField(path.head)
      if (path.length == 1)
        f
      else
        f.flatMap(_.`type`.fieldOption(path.tail))
    }

  override def query(p: List[String]): Querier = {
    if (p.isEmpty)
      a => Option(a)
    else {
      selfField(p.head) match {
        case Some(f) =>
          val q = f.`type`.query(p.tail)
          val localIndex = f.index
          a =>
            if (a == Annotation.empty)
              None
            else
              q(a.asInstanceOf[Row].get(localIndex))
        case None => throw new AnnotationPathException()
      }
    }
  }

  override def delete(p: List[String]): (Type, Deleter) = {
    if (p.isEmpty)
      (TEmpty, a => Annotation.empty)
    else {
      val key = p.head
      val f = selfField(key) match {
        case Some(f) => f
        case None => throw new AnnotationPathException(s"$key not found")
      }
      val index = f.index
      val (newFieldType, d) = f.`type`.delete(p.tail)
      val newType: Type =
        if (newFieldType == TEmpty)
          deleteKey(key, f.index)
        else
          updateKey(key, f.index, newFieldType)

      val localDeleteFromRow = newFieldType == TEmpty

      val deleter: Deleter = { a =>
        if (a == Annotation.empty)
          Annotation.empty
        else {
          val r = a.asInstanceOf[Row]

          if (localDeleteFromRow)
            r.delete(index)
          else
            r.update(index, d(r.get(index)))
        }
      }
      (newType, deleter)
    }
  }

  override def insert(signature: Type, p: List[String]): (Type, Inserter) = {
    if (p.isEmpty)
      (signature, (a, toIns) => toIns.orNull)
    else {
      val key = p.head
      val f = selfField(key)
      val keyIndex = f.map(_.index)
      val (newKeyType, keyF) = f
        .map(_.`type`)
        .getOrElse(TStruct.empty)
        .insert(signature, p.tail)

      val newSignature = keyIndex match {
        case Some(i) => updateKey(key, i, newKeyType)
        case None => appendKey(key, newKeyType)
      }

      val localSize = fields.size

      val inserter: Inserter = (a, toIns) => {
        val r = if (a == Annotation.empty)
          Row.fromSeq(Array.fill[Any](localSize)(null))
        else
          a.asInstanceOf[Row]
        keyIndex match {
          case Some(i) => r.update(i, keyF(r.get(i), toIns))
          case None => r.append(keyF(Annotation.empty, toIns))
        }
      }
      (newSignature, inserter)
    }
  }

  def updateKey(key: String, i: Int, sig: Type): Type = {
    assert(fieldIdx.contains(key))

    val newFields = Array.fill[Field](fields.length)(null)
    for (i <- fields.indices)
      newFields(i) = fields(i)
    newFields(i) = Field(key, sig, i)
    TStruct(newFields)
  }

  def deleteKey(key: String, index: Int): Type = {
    assert(fieldIdx.contains(key))
    if (fields.length == 1)
      TEmpty
    else {
      val newFields = Array.fill[Field](fields.length - 1)(null)
      for (i <- 0 until index)
        newFields(i) = fields(i)
      for (i <- index + 1 until fields.length)
        newFields(i - 1) = fields(i).copy(index = i - 1)
      TStruct(newFields)
    }
  }

  def appendKey(key: String, sig: Type): TStruct = {
    assert(!fieldIdx.contains(key))
    val newFields = Array.fill[Field](fields.length + 1)(null)
    for (i <- fields.indices)
      newFields(i) = fields(i)
    newFields(fields.length) = Field(key, sig, fields.length)
    TStruct(newFields)
  }

  override def toString = "Struct"

  override def pretty(sb: StringBuilder, indent: Int, printAttrs: Boolean) {
    sb.append("Struct {")
    sb += '\n'
    fields.foreachBetween(f => {
      f.pretty(sb, indent + 4, printAttrs)
    })(() => {
      sb += ','
      sb += '\n'
    })
    sb += '\n'
    sb.append(" " * indent)
    sb += '}'
  }

  override def typeCheck(a: Any): Boolean = a == null || {
    a.isInstanceOf[Row] &&
      a.asInstanceOf[Row].toSeq.zip(fields).forall { case (v, f) =>
        val b = f.`type`.typeCheck(v)
        if (!b)
          println(s"v=$v, f=$f")
        b
      }
  }

  def schema = {
    assert(fields.nonEmpty)
    StructType(fields
      .map { case f =>
        StructField(f.index.toString, f.`type`.schema) //FIXME hack
        //        StructField(f.name, f.`type`.schema)
      })
  }

  def selfMakeJSON(a: Annotation): JValue = {
    val row = a.asInstanceOf[Row]
    JObject(
      fields.map(f => (f.name, f.`type`.makeJSON(row.get(f.index))))
        .toList)
  }

  override def genValue: Gen[Annotation] = {
    Gen.sequence[IndexedSeq[Annotation], Annotation](
      fields.map(f => f.`type`.genValue))
      .map(a => Annotation(a: _*))
  }
}

object AST extends Positional {
  def promoteNumeric(t: TNumeric): BaseType = t

  def promoteNumeric(lhs: TNumeric, rhs: TNumeric): BaseType =
    if (lhs == TDouble || rhs == TDouble)
      TDouble
    else if (lhs == TFloat || rhs == TFloat)
      TFloat
    else if (lhs == TLong || rhs == TLong)
      TLong
    else
      TInt

  def evalFlatCompose[T](c: EvalContext, subexpr: AST)
    (g: (T) => Option[Any]): () => Any = {
    val f = subexpr.eval(c)
    () => {
      val x = f()
      if (x != null)
        g(x.asInstanceOf[T]).orNull
      else
        null
    }
  }

  def evalCompose[T](c: EvalContext, subexpr: AST)
    (g: (T) => Any): () => Any = {
    val f = subexpr.eval(c)
    () => {
      val x = f()
      if (x != null)
        g(x.asInstanceOf[T])
      else
        null
    }
  }

  def evalCompose[T1, T2](c: EvalContext, subexpr1: AST, subexpr2: AST)
    (g: (T1, T2) => Any): () => Any = {
    val f1 = subexpr1.eval(c)
    val f2 = subexpr2.eval(c)
    () => {
      val x = f1()
      if (x != null) {
        val y = f2()
        if (y != null)
          g(x.asInstanceOf[T1], y.asInstanceOf[T2])
        else
          null
      } else
        null
    }
  }

  def evalCompose[T1, T2, T3](c: EvalContext, subexpr1: AST, subexpr2: AST, subexpr3: AST)
    (g: (T1, T2, T3) => Any): () => Any = {
    val f1 = subexpr1.eval(c)
    val f2 = subexpr2.eval(c)
    val f3 = subexpr3.eval(c)
    () => {
      val x = f1()
      if (x != null) {
        val y = f2()
        if (y != null) {
          val z = f3()
          if (z != null)
            g(x.asInstanceOf[T1], y.asInstanceOf[T2], z.asInstanceOf[T3])
          else
            null
        } else
          null
      } else
        null
    }
  }

  def evalComposeNumeric[T](c: EvalContext, subexpr: AST)
    (g: (T) => Any)
    (implicit convT: NumericConversion[T]): () => Any = {
    val f = subexpr.eval(c)
    () => {
      val x = f()
      if (x != null)
        g(convT.to(x))
      else
        null
    }
  }


  def evalComposeNumeric[T1, T2](c: EvalContext, subexpr1: AST, subexpr2: AST)
    (g: (T1, T2) => Any)
    (implicit convT1: NumericConversion[T1], convT2: NumericConversion[T2]): () => Any = {
    val f1 = subexpr1.eval(c)
    val f2 = subexpr2.eval(c)
    () => {
      val x = f1()
      if (x != null) {
        val y = f2()
        if (y != null)
          g(convT1.to(x), convT2.to(y))
        else
          null
      } else
        null
    }
  }
}

case class Positioned[T](x: T) extends Positional

sealed abstract class AST(pos: Position, subexprs: Array[AST] = Array.empty) {
  var `type`: BaseType = null

  def this(posn: Position, subexpr1: AST) = this(posn, Array(subexpr1))

  def this(posn: Position, subexpr1: AST, subexpr2: AST) = this(posn, Array(subexpr1, subexpr2))

  def eval(ec: EvalContext): () => Any

  def typecheckThis(ec: EvalContext): BaseType = typecheckThis()

  def typecheckThis(): BaseType = throw new UnsupportedOperationException

  def typecheck(ec: EvalContext) {
    subexprs.foreach(_.typecheck(ec))
    `type` = typecheckThis(ec)
  }

  def parseError(msg: String): Nothing = ParserUtils.error(pos, msg)
}

case class Const(posn: Position, value: Any, t: BaseType) extends AST(posn) {
  def eval(c: EvalContext): () => Any = {
    val v = value
    () => v
  }

  override def typecheckThis(): BaseType = t
}

case class Select(posn: Position, lhs: AST, rhs: String) extends AST(posn, lhs) {
  override def typecheckThis(): BaseType = {
    (lhs.`type`, rhs) match {
      case (TSample, "id") => TString
      case (TGenotype, "gt") => TInt
      case (TGenotype, "gtj") => TInt
      case (TGenotype, "gtk") => TInt
      case (TGenotype, "ad") => TArray(TInt)
      case (TGenotype, "dp") => TInt
      case (TGenotype, "od") => TInt
      case (TGenotype, "gq") => TInt
      case (TGenotype, "pl") => TArray(TInt)
      case (TGenotype, "isHomRef") => TBoolean
      case (TGenotype, "isHet") => TBoolean
      case (TGenotype, "isHomVar") => TBoolean
      case (TGenotype, "isCalledNonRef") => TBoolean
      case (TGenotype, "isHetNonRef") => TBoolean
      case (TGenotype, "isHetRef") => TBoolean
      case (TGenotype, "isCalled") => TBoolean
      case (TGenotype, "isNotCalled") => TBoolean
      case (TGenotype, "nNonRefAlleles") => TInt
      case (TGenotype, "pAB") => TDouble

      case (TVariant, "contig") => TString
      case (TVariant, "start") => TInt
      case (TVariant, "ref") => TString
      case (TVariant, "altAlleles") => TArray(TAltAllele)
      case (TVariant, "nAltAlleles") => TInt
      case (TVariant, "nAlleles") => TInt
      case (TVariant, "isBiallelic") => TBoolean
      case (TVariant, "nGenotypes") => TInt
      case (TVariant, "inParX") => TBoolean
      case (TVariant, "inParY") => TBoolean
      // assumes biallelic
      case (TVariant, "alt") => TString
      case (TVariant, "altAllele") => TAltAllele

      case (TAltAllele, "ref") => TString
      case (TAltAllele, "alt") => TString
      case (TAltAllele, "isSNP") => TBoolean
      case (TAltAllele, "isMNP") => TBoolean
      case (TAltAllele, "isIndel") => TBoolean
      case (TAltAllele, "isInsertion") => TBoolean
      case (TAltAllele, "isDeletion") => TBoolean
      case (TAltAllele, "isComplex") => TBoolean
      case (TAltAllele, "isTransition") => TBoolean
      case (TAltAllele, "isTransversion") => TBoolean

      case (t: TStruct, _) => {
        t.selfField(rhs) match {
          case Some(f) => f.`type`
          case None => parseError(s"`$t' has no field `$rhs")
        }
      }
      case (t: TNumeric, "toInt") => TInt
      case (t: TNumeric, "toLong") => TLong
      case (t: TNumeric, "toFloat") => TFloat
      case (t: TNumeric, "toDouble") => TDouble
      case (t: TNumeric, "abs") => t
      case (t: TNumeric, "signum") => TInt
      case (TString, "length") => TInt
      case (TArray(_), "length") => TInt
      case (TArray(_), "isEmpty") => TBoolean
      case (TSet(_), "size") => TInt
      case (TSet(_), "isEmpty") => TBoolean

      case (t, _) =>
        parseError(s"`$t' has no field `$rhs'")
    }
  }

  def eval(ec: EvalContext): () => Any = ((lhs.`type`, rhs): @unchecked) match {
    case (TSample, "id") => lhs.eval(ec)
    case (TGenotype, "gt") =>
      AST.evalFlatCompose[Genotype](ec, lhs)(_.gt)
    case (TGenotype, "gtj") =>
      AST.evalFlatCompose[Genotype](ec, lhs)(_.gt.map(gtx => Genotype.gtPair(gtx).j))
    case (TGenotype, "gtk") =>
      AST.evalFlatCompose[Genotype](ec, lhs)(_.gt.map(gtx => Genotype.gtPair(gtx).k))
    case (TGenotype, "ad") =>
      AST.evalFlatCompose[Genotype](ec, lhs)(g => g.ad.map(a => a: IndexedSeq[Int]))
    case (TGenotype, "dp") =>
      AST.evalFlatCompose[Genotype](ec, lhs)(_.dp)
    case (TGenotype, "od") =>
      AST.evalFlatCompose[Genotype](ec, lhs)(_.od)
    case (TGenotype, "gq") =>
      AST.evalFlatCompose[Genotype](ec, lhs)(_.gq)
    case (TGenotype, "pl") =>
      AST.evalFlatCompose[Genotype](ec, lhs)(g => g.pl.map(a => a: IndexedSeq[Int]))
    case (TGenotype, "isHomRef") =>
      AST.evalCompose[Genotype](ec, lhs)(_.isHomRef)
    case (TGenotype, "isHet") =>
      AST.evalCompose[Genotype](ec, lhs)(_.isHet)
    case (TGenotype, "isHomVar") =>
      AST.evalCompose[Genotype](ec, lhs)(_.isHomVar)
    case (TGenotype, "isCalledNonRef") =>
      AST.evalCompose[Genotype](ec, lhs)(_.isCalledNonRef)
    case (TGenotype, "isHetNonRef") =>
      AST.evalCompose[Genotype](ec, lhs)(_.isHetNonRef)
    case (TGenotype, "isHetRef") =>
      AST.evalCompose[Genotype](ec, lhs)(_.isHetRef)
    case (TGenotype, "isCalled") =>
      AST.evalCompose[Genotype](ec, lhs)(_.isCalled)
    case (TGenotype, "isNotCalled") =>
      AST.evalCompose[Genotype](ec, lhs)(_.isNotCalled)
    case (TGenotype, "nNonRefAlleles") => AST.evalFlatCompose[Genotype](ec, lhs)(_.nNonRefAlleles)
    case (TGenotype, "pAB") =>
      AST.evalFlatCompose[Genotype](ec, lhs)(_.pAB())

    case (TVariant, "contig") =>
      AST.evalCompose[Variant](ec, lhs)(_.contig)
    case (TVariant, "start") =>
      AST.evalCompose[Variant](ec, lhs)(_.start)
    case (TVariant, "ref") =>
      AST.evalCompose[Variant](ec, lhs)(_.ref)
    case (TVariant, "altAlleles") =>
      AST.evalCompose[Variant](ec, lhs)(_.altAlleles)
    case (TVariant, "nAltAlleles") =>
      AST.evalCompose[Variant](ec, lhs)(_.nAltAlleles)
    case (TVariant, "nAlleles") =>
      AST.evalCompose[Variant](ec, lhs)(_.nAlleles)
    case (TVariant, "isBiallelic") =>
      AST.evalCompose[Variant](ec, lhs)(_.isBiallelic)
    case (TVariant, "nGenotypes") =>
      AST.evalCompose[Variant](ec, lhs)(_.nGenotypes)
    case (TVariant, "inParX") =>
      AST.evalCompose[Variant](ec, lhs)(_.inParX)
    case (TVariant, "inParY") =>
      AST.evalCompose[Variant](ec, lhs)(_.inParY)
    // assumes biallelic
    case (TVariant, "alt") =>
      AST.evalCompose[Variant](ec, lhs)(_.alt)
    case (TVariant, "altAllele") =>
      AST.evalCompose[Variant](ec, lhs)(_.altAllele)

    case (TAltAllele, "ref") => AST.evalCompose[AltAllele](ec, lhs)(_.ref)
    case (TAltAllele, "alt") => AST.evalCompose[AltAllele](ec, lhs)(_.alt)
    case (TAltAllele, "isSNP") => AST.evalCompose[AltAllele](ec, lhs)(_.isSNP)
    case (TAltAllele, "isMNP") => AST.evalCompose[AltAllele](ec, lhs)(_.isMNP)
    case (TAltAllele, "isIndel") => AST.evalCompose[AltAllele](ec, lhs)(_.isIndel)
    case (TAltAllele, "isInsertion") => AST.evalCompose[AltAllele](ec, lhs)(_.isInsertion)
    case (TAltAllele, "isDeletion") => AST.evalCompose[AltAllele](ec, lhs)(_.isDeletion)
    case (TAltAllele, "isComplex") => AST.evalCompose[AltAllele](ec, lhs)(_.isComplex)
    case (TAltAllele, "isTransition") => AST.evalCompose[AltAllele](ec, lhs)(_.isTransition)
    case (TAltAllele, "isTransversion") => AST.evalCompose[AltAllele](ec, lhs)(_.isTransversion)

    case (t: TStruct, _) =>
      val Some(f) = t.selfField(rhs)
      val i = f.index
      AST.evalCompose[Row](ec, lhs)(_.get(i))

    case (TInt, "toInt") => lhs.eval(ec)
    case (TInt, "toLong") => AST.evalCompose[Int](ec, lhs)(_.toLong)
    case (TInt, "toFloat") => AST.evalCompose[Int](ec, lhs)(_.toFloat)
    case (TInt, "toDouble") => AST.evalCompose[Int](ec, lhs)(_.toDouble)

    case (TLong, "toInt") => AST.evalCompose[Long](ec, lhs)(_.toInt)
    case (TLong, "toLong") => lhs.eval(ec)
    case (TLong, "toFloat") => AST.evalCompose[Long](ec, lhs)(_.toFloat)
    case (TLong, "toDouble") => AST.evalCompose[Long](ec, lhs)(_.toDouble)

    case (TFloat, "toInt") => AST.evalCompose[Float](ec, lhs)(_.toInt)
    case (TFloat, "toLong") => AST.evalCompose[Float](ec, lhs)(_.toLong)
    case (TFloat, "toFloat") => lhs.eval(ec)
    case (TFloat, "toDouble") => AST.evalCompose[Float](ec, lhs)(_.toDouble)

    case (TDouble, "toInt") => AST.evalCompose[Double](ec, lhs)(_.toInt)
    case (TDouble, "toLong") => AST.evalCompose[Double](ec, lhs)(_.toLong)
    case (TDouble, "toFloat") => AST.evalCompose[Double](ec, lhs)(_.toFloat)
    case (TDouble, "toDouble") => lhs.eval(ec)

    case (TString, "toInt") => AST.evalCompose[String](ec, lhs)(_.toInt)
    case (TString, "toLong") => AST.evalCompose[String](ec, lhs)(_.toLong)
    case (TString, "toFloat") => AST.evalCompose[String](ec, lhs)(_.toFloat)
    case (TString, "toDouble") => AST.evalCompose[String](ec, lhs)(_.toDouble)

<<<<<<< HEAD
    case (_, "isMissing") =>
      val f = lhs.eval(ec)
      () => f() == null
    case (_, "isNotMissing") =>
      val f = lhs.eval(ec)
      () => f() != null

    case (TInt, "abs") => AST.evalCompose[Int](ec, lhs)(_.abs)
    case (TLong, "abs") => AST.evalCompose[Long](ec, lhs)(_.abs)
    case (TFloat, "abs") => AST.evalCompose[Float](ec, lhs)(_.abs)
    case (TDouble, "abs") => AST.evalCompose[Double](ec, lhs)(_.abs)
=======
    case (TInt, "abs") => AST.evalCompose[Int](c, lhs)(_.abs)
    case (TLong, "abs") => AST.evalCompose[Long](c, lhs)(_.abs)
    case (TFloat, "abs") => AST.evalCompose[Float](c, lhs)(_.abs)
    case (TDouble, "abs") => AST.evalCompose[Double](c, lhs)(_.abs)
>>>>>>> f22c21a9

    case (TInt, "signum") => AST.evalCompose[Int](ec, lhs)(_.signum)
    case (TLong, "signum") => AST.evalCompose[Long](ec, lhs)(_.signum)
    case (TFloat, "signum") => AST.evalCompose[Float](ec, lhs)(_.signum)
    case (TDouble, "signum") => AST.evalCompose[Double](ec, lhs)(_.signum)

    case (TString, "length") => AST.evalCompose[String](ec, lhs)(_.length)

    case (TArray(_), "length") => AST.evalCompose[IndexedSeq[_]](ec, lhs)(_.length)
    case (TArray(_), "isEmpty") => AST.evalCompose[IndexedSeq[_]](ec, lhs)(_.isEmpty)

    case (TSet(_), "size") => AST.evalCompose[IndexedSeq[_]](ec, lhs)(_.size)
    case (TSet(_), "isEmpty") => AST.evalCompose[IndexedSeq[_]](ec, lhs)(_.isEmpty)
  }

}

case class Lambda(posn: Position, param: String, body: AST) extends AST(posn, body) {
  def typecheck(): BaseType = parseError("non-function context")

  def eval(ec: EvalContext): () => Any = throw new UnsupportedOperationException
}

case class Apply(posn: Position, fn: String, args: Array[AST]) extends AST(posn, args) {
  override def typecheckThis(): BaseType = {
    (fn, args) match {
      case ("isMissing", Array(a)) => TBoolean
      case ("isDefined", Array(a)) => TBoolean
    }
  }

  def eval(c: EvalContext): () => Any = ((fn, args): @unchecked) match {
    case ("isMissing", Array(a)) =>
      val f = a.eval(c)
      () => f() == null
    case ("isDefined", Array(a)) =>
      val f = a.eval(c)
      () => f() != null
  }
}

case class ApplyMethod(posn: Position, lhs: AST, method: String, args: Array[AST]) extends AST(posn, lhs +: args) {

  def getSymRefId(ast: AST): String = {
    ast match {
      case SymRef(_, id) => id
      case _ => ???
    }
  }

  override def typecheck(ec: EvalContext) {
    lhs.typecheck(ec)
    (lhs.`type`, method, args) match {
      case (arr: TArray, "find", Array(Lambda(_, param, body))) =>
        // index unused in typecheck
        body.typecheck(ec.copy(st = ec.st + ((param, (-1, arr.elementType)))))
        if (body.`type` != TBoolean)
          parseError(s"expected Boolean, got `${body.`type`}' in first argument to `$method'")
        `type` = arr.elementType

      case (agg: TAggregable, "count", rhs) =>
        rhs.foreach(_.typecheck(agg.ec))
        val types = rhs.map(_.`type`)
          .toSeq

        if (types != Seq(TBoolean)) {
          //          val plural1 = if (expected.length > 1) "s" else ""
          val plural = if (types.length != 1) "s" else ""
          parseError(s"method `$method' expected 1 argument of type (Boolean), but got ${types.length} argument$plural${
            if (types.nonEmpty) s" of type (${types.mkString(", ")})."
            else "."
          }")
        }
        `type` = TLong

      case (agg: TAggregable, "fraction", rhs) =>
        rhs.foreach(_.typecheck(agg.ec))
        val types = rhs.map(_.`type`)
          .toSeq

        if (types != Seq(TBoolean)) {
          //          val plural1 = if (expected.length > 1) "s" else ""
          val plural = if (types.length != 1) "s" else ""
          parseError(s"method `$method' expected 1 argument of type (Boolean), but got ${types.length} argument$plural${
            if (types.nonEmpty) s" of type (${types.mkString(", ")})."
            else "."
          }")
        }
        `type` = TDouble

      case (agg: TAggregable, "stats", rhs) =>
        rhs.foreach(_.typecheck(agg.ec))
        val types = rhs.map(_.`type`)
          .toSeq

        if (types.length != 1 || !types.head.isInstanceOf[TNumeric]) {
          val plural = if (types.length != 1) "s" else ""
          parseError(s"method `$method' expected 1 argument of types (Numeric), but got ${types.length} argument$plural${
            if (types.nonEmpty) s" of type (${types.mkString(", ")})."
            else "."
          }")
        }
        val t = types.head.asInstanceOf[Type]

        val sumT = t match {
        case tint: TIntegral => TLong
        case _ => TDouble
      }
        `type` = TStruct(("mean", TDouble), ("stdev", TDouble), ("min", t),
          ("max", t), ("nNotMissing", TLong), ("sum", sumT))

      case (agg: TAggregable, "statsif", rhs) =>
        rhs.foreach(_.typecheck(agg.ec))
        val types = rhs.map(_.`type`)
          .toSeq

        if (types.length != 2 || types.head != TBoolean || !types(1).isInstanceOf[TNumeric]) {
          val plural = if (types.length != 1) "s" else ""
          parseError(s"method `$method' expected 2 arguments of types (Boolean, Numeric), but got ${types.length} argument$plural${
            if (types.nonEmpty) s" of type (${types.mkString(", ")})."
            else "."
          }")
        }
        val t = types(1).asInstanceOf[Type]

        val sumT = if (t.isInstanceOf[TIntegral])
          TLong
        else
          TDouble
        `type` = TStruct(("mean", TDouble), ("stdev", TDouble), ("min", t),
          ("max", t), ("nNotMissing", TLong), ("sum", sumT))

      case (agg: TAggregable, "findmap", rhs) =>
        rhs.foreach(_.typecheck(agg.ec))
        val types = rhs.map(_.`type`)
          .toSeq

        if (types.length != 2 || types.head != TBoolean) {
          val plural = if (types.length != 1) "s" else ""
          parseError(s"method `$method' expected 2 arguments of types (Boolean, Any), but got ${types.length} argument$plural${
            if (types.nonEmpty) s" of type (${types.mkString(", ")})."
            else "."
          }")
        }

        val t = types(1) match {
          case tws: Type => tws
          case _ => parseError(s"method `$method' expects a storable type as its map argument, but got `${types(1)}'")
        }

        `type` = types(1)

      case (agg: TAggregable, "collect", rhs) =>
        rhs.foreach(_.typecheck(agg.ec))
        val types = rhs.map(_.`type`)
          .toSeq

        if (types.length != 2 || types.head != TBoolean) {
          val plural = if (types.length != 1) "s" else ""
          parseError(s"method `$method' expected 2 arguments of types (Boolean, Any), but got ${types.length} argument$plural${
            if (types.nonEmpty) s" of type (${types.mkString(", ")})."
            else "."
          }")
        }
        val t = types(1) match {
          case tws: Type => tws
          case _ => parseError(s"method `$method' expects a standard type as its map argument, but got `${types(1)}'")
        }

        `type` = TArray(t)

      case _ =>
        super.typecheck(ec)
    }
  }

  override def typecheckThis(): BaseType = {
    (lhs.`type`, method, args.map(_.`type`)) match {
      case (TArray(elementType), "contains", Array(TString)) => TBoolean
      case (TArray(TString), "mkString", Array(TString)) => TString
      case (TSet(elementType), "contains", Array(TString)) => TBoolean
      case (TString, "split", Array(TString)) => TArray(TString)

      case (t: TNumeric, "min", Array(t2: TNumeric)) =>
        AST.promoteNumeric(t, t2)
      case (t: TNumeric, "max", Array(t2: TNumeric)) =>
        AST.promoteNumeric(t, t2)

      case (t, "orElse", Array(t2)) if t == t2 =>
        t

      case (t, _, _) =>
        parseError(s"`no matching signature for `$method' on `$t'")
    }
  }

  def eval(ec: EvalContext): () => Any = ((lhs.`type`, method, args): @unchecked) match {
    case (returnType, "find", Array(Lambda(_, param, body))) =>
      val localIdx = ec.a.length
      val localA = ec.a
      localA += null
      val bodyFn = body.eval(ec.copy(st = ec.st + (param ->(localIdx, returnType))))
      AST.evalCompose[IndexedSeq[_]](ec, lhs) { case is =>
        def f(i: Int): Any =
          if (i < is.length) {
            val elt = is(i)
            localA(localIdx) = elt
            val r = bodyFn()
            if (r != null
              && r.asInstanceOf[Boolean])
              elt
            else
              f(i + 1)
          } else
            null
        f(0)
      }

    case (agg, "count", Array(predicate)) =>
      val newContext = agg.asInstanceOf[TAggregable].ec
      val localA = newContext.a
      val localIdx = localA.length
      localA += null
      val fn = predicate.eval(newContext)
      val localFunctions = newContext.aggregationFunctions
      val seqOp: (Any) => Any =
        (sum) => {
          val ret = fn().asInstanceOf[Boolean]
          val toAdd = if (ret)
            1
          else
            0
          sum.asInstanceOf[Long] + toAdd
        }
      val combOp: (Any, Any) => Any = _.asInstanceOf[Int] + _.asInstanceOf[Int]
      localFunctions += ((() => 0L, seqOp, combOp, localIdx))
      AST.evalCompose[Any](ec, lhs) {
        case a =>
          localA(localIdx)
      }

    case (agg, "fraction", Array(rhs)) =>
      val newContext = agg.asInstanceOf[TAggregable].ec
      val localA = newContext.a
      val localIdx = localA.length
      localA += null
      val fn = rhs.eval(newContext)
      val localFunctions = newContext.aggregationFunctions
      val (zv, seqOp, combOp) = {
        val so = (sum: Any) => {
          val counts = sum.asInstanceOf[(Long, Long)]
          val ret = fn().asInstanceOf[Boolean]
          if (ret)
            (counts._1 + 1, counts._2 + 1)
          else
            (counts._1, counts._2 + 1)
        }
        val co: (Any, Any) => Any = (left: Any, right: Any) => {
          val lh = left.asInstanceOf[(Long, Long)]
          val rh = right.asInstanceOf[(Long, Long)]
          (lh._1 + rh._1, lh._2 + rh._2)
        }
        (() => (0L, 0L), so, co)
      }
      localFunctions += ((zv, seqOp, combOp, localIdx))
      AST.evalCompose[Any](ec, lhs) {
        case a =>
          val (num: Long, denom: Long) = localA(localIdx)
          divNull(num.toDouble, denom)
      }


    case (agg, "stats", Array(rhs)) =>
      val newContext = agg.asInstanceOf[TAggregable].ec
      val localA = newContext.a
      val localIdx = localA.length
      localA += null
      val fn = rhs.eval(newContext)
      val localFunctions = newContext.aggregationFunctions

      val localType = rhs.`type`.asInstanceOf[TNumeric]
      val seqOp = (a: Any) => {
        val query = fn()
        val sc = a.asInstanceOf[StatCounter]
        if (query != null)
          localType match {
            case TInt => sc.merge(query.asInstanceOf[Int])
            case TLong => sc.merge(query.asInstanceOf[Long])
            case TFloat => sc.merge(query.asInstanceOf[Float])
            case TDouble => sc.merge(query.asInstanceOf[Double])
          }
        else
          sc
      }

      val combOp = (a: Any, b: Any) => a.asInstanceOf[StatCounter].merge(b.asInstanceOf[StatCounter])

      val recast: (Double) => Any = localType match {
        case TInt => (d: Double) => d.round.toInt
        case TLong => (d: Double) => d.round
        case TFloat => (d: Double) => d.toFloat
        case TDouble => (d: Double) => d
      }

      val recast2: (Double) => Any =
        if (rhs.`type`.isInstanceOf[TIntegral])
          (d: Double) => d.round
        else
          (d: Double) => d

      val getOp = (a: Any) => {
        val statcounter = a.asInstanceOf[StatCounter]
        if (statcounter.count == 0)
          null
        else
          Annotation(statcounter.mean, statcounter.stdev, recast(statcounter.min),
            recast(statcounter.max), statcounter.count, recast2(statcounter.sum))
      }

      localFunctions += ((() => new StatCounter, seqOp, combOp, localIdx))
      AST.evalCompose[Any](ec, lhs) { case a => getOp(localA(localIdx)) }

    case (returnType, "statsif", Array(condition, computation)) =>
      val newContext = lhs.`type`.asInstanceOf[TAggregable].ec
      val localA = newContext.a
      val localIdx = localA.length
      localA += null
      val conditionFn = condition.eval(newContext)
      val fn = computation.eval(newContext)
      val localFunctions = newContext.aggregationFunctions

      val localType = computation.`type`.asInstanceOf[TNumeric]
      val seqOp = (a: Any) => {
        val sc = a.asInstanceOf[StatCounter]
        if (conditionFn().asInstanceOf[Boolean]) {
          val query = fn()
          if (query != null)
            localType match {
              case TInt => sc.merge(query.asInstanceOf[Int])
              case TLong => sc.merge(query.asInstanceOf[Long])
              case TFloat => sc.merge(query.asInstanceOf[Float])
              case TDouble => sc.merge(query.asInstanceOf[Double])
            }
          else sc
        } else sc
      }

      val combOp = (a: Any, b: Any) => a.asInstanceOf[StatCounter].merge(b.asInstanceOf[StatCounter])

      val recast: (Double) => Any = localType match {
        case TInt => (d: Double) => d.round.toInt
        case TLong => (d: Double) => d.round
        case TFloat => (d: Double) => d.toFloat
        case TDouble => (d: Double) => d
      }

      val recast2: (Double) => Any =
        if (localType.isInstanceOf[TIntegral])
          (d: Double) => d.round
        else
          (d: Double) => d

      val getOp = (a: Any) => {
        val statcounter = a.asInstanceOf[StatCounter]
        if (statcounter.count == 0)
          null
        else
          Annotation(statcounter.mean, statcounter.stdev, recast(statcounter.min),
            recast(statcounter.max), statcounter.count, recast2(statcounter.sum))
      }

      localFunctions += ((() => new StatCounter, seqOp, combOp, localIdx))
      AST.evalCompose[Any](ec, lhs) { case a => getOp(localA(localIdx)) }

    case (returnType, "findmap", Array(condition, computation)) =>
      val newContext = lhs.`type`.asInstanceOf[TAggregable].ec
      val localIdx = newContext.a.length
      val localA = newContext.a
      localA += null
      val conditionFn = condition.eval(newContext)
      val fn = computation.eval(newContext)
      val localFunctions = newContext.aggregationFunctions
      val seqOp: (Any) => Any =
        (value) => {
          if (value != null)
            value
          else {
            val cond = conditionFn().asInstanceOf[Boolean]
            if (cond) {
              val comp = fn()
              if (comp != null)
                comp
              else
                null
            }
            else
              null
          }
        }
      val combOp: (Any, Any) => Any = (a, b) => {
        if (a != null)
          a
        else if (b != null)
          b
        else
          null
      }

      localFunctions += ((() => null, seqOp, combOp, localIdx))
      AST.evalCompose[Any](ec, lhs) {
        case a =>
          localA(localIdx)
      }

    case (returnType, "collect", Array(condition, computation)) =>
      val newContext = lhs.`type`.asInstanceOf[TAggregable].ec
      val localIdx = newContext.a.length
      val localA = newContext.a
      localA += null
      val conditionFn = condition.eval(newContext)
      val fn = computation.eval(newContext)
      val localFunctions = newContext.aggregationFunctions
      val seqOp: (Any) => Any =
        (arr) => {
          val ab = arr.asInstanceOf[ArrayBuffer[Any]]
          if (conditionFn().asInstanceOf[Boolean]) {
            val comp = fn()
            if (comp != null && ab.length < 1000)
              ab += comp
          }
          ab
        }
      val combOp: (Any, Any) => Any = (a, b) => {
        val ab1 = a.asInstanceOf[ArrayBuffer[Any]]
        val ab2 = b.asInstanceOf[ArrayBuffer[Any]]

        ab2.foreach { elem =>
          if (ab1.length < 1000)
            ab1 += elem
        }

        ab1
      }

      localFunctions += ((() => new ArrayBuffer[Any], seqOp, combOp, localIdx))
      AST.evalCompose[Any](ec, lhs) {
        case a =>
          localA(localIdx).asInstanceOf[ArrayBuffer[Any]].toIndexedSeq
      }

    case (_, "orElse", Array(a)) =>
      val f1 = lhs.eval(ec)
      val f2 = a.eval(ec)
      () => {
        val v = f1()
        if (v == null)
          f2()
        else
          v
      }

    case (TArray(elementType), "contains", Array(a)) =>
      AST.evalCompose[IndexedSeq[_], Any](ec, lhs, a) { case (a, x) => a.contains(x) }
    case (TArray(TString), "mkString", Array(a)) =>
      AST.evalCompose[IndexedSeq[String], String](ec, lhs, a) { case (s, t) => s.mkString(t) }
    case (TSet(elementType), "contains", Array(a)) =>
      AST.evalCompose[IndexedSeq[Any], Any](ec, lhs, a) { case (a, x) => a.contains(x) }

    case (TString, "split", Array(a)) =>
      AST.evalCompose[String, String](ec, lhs, a) { case (s, p) => s.split(p): IndexedSeq[String] }

    case (TInt, "min", Array(a)) => AST.evalComposeNumeric[Int, Int](ec, lhs, a)(_ min _)
    case (TLong, "min", Array(a)) => AST.evalComposeNumeric[Long, Long](ec, lhs, a)(_ min _)
    case (TFloat, "min", Array(a)) => AST.evalComposeNumeric[Float, Float](ec, lhs, a)(_ min _)
    case (TDouble, "min", Array(a)) => AST.evalComposeNumeric[Double, Double](ec, lhs, a)(_ min _)

    case (TInt, "max", Array(a)) => AST.evalComposeNumeric[Int, Int](ec, lhs, a)(_ max _)
    case (TLong, "max", Array(a)) => AST.evalComposeNumeric[Long, Long](ec, lhs, a)(_ max _)
    case (TFloat, "max", Array(a)) => AST.evalComposeNumeric[Float, Float](ec, lhs, a)(_ max _)
    case (TDouble, "max", Array(a)) => AST.evalComposeNumeric[Double, Double](ec, lhs, a)(_ max _)
  }

}

case class Let(posn: Position, bindings: Array[(String, AST)], body: AST) extends AST(posn, bindings.map(_._2) :+ body) {

  def eval(ec: EvalContext): () => Any = {
    val indexb = new mutable.ArrayBuilder.ofInt
    val bindingfb = mutable.ArrayBuilder.make[() => Any]()

    var symTab2 = ec.st
    val localA = ec.a
    for ((id, v) <- bindings) {
      val i = localA.length
      localA += null
      bindingfb += v.eval(ec.copy(st = symTab2))
      indexb += i
      symTab2 = symTab2 + (id ->(i, v.`type`))
    }

    val n = bindings.length
    val indices = indexb.result()
    val bindingfs = bindingfb.result()
    val bodyf = body.eval(ec.copy(st = symTab2))
    () => {
      for (i <- 0 until n)
        localA(indices(i)) = bindingfs(i)()
      bodyf()
    }
  }

  override def typecheck(ec: EvalContext) {
    var symTab2 = ec.st
    for ((id, v) <- bindings) {
      v.typecheck(ec.copy(st = symTab2))
      symTab2 = symTab2 + (id ->(-1, v.`type`))
    }
    body.typecheck(ec.copy(st = symTab2))

    `type` = body.`type`
  }
}

case class BinaryOp(posn: Position, lhs: AST, operation: String, rhs: AST) extends AST(posn, lhs, rhs) {
  def eval(ec: EvalContext): () => Any = ((operation, `type`): @unchecked) match {
    case ("+", TString) => AST.evalCompose[String, String](ec, lhs, rhs)(_ + _)
    case ("~", TBoolean) => AST.evalCompose[String, String](ec, lhs, rhs) { (s, t) =>
      s.r.findFirstIn(t).isDefined
    }

    case ("||", TBoolean) => {
      val f1 = lhs.eval(ec)
      val f2 = rhs.eval(ec)

      () => {
        val x1 = f1()
        if (x1 != null) {
          if (x1.asInstanceOf[Boolean])
            true
          else
            f2()
        } else {
          val x2 = f2()
          if (x2 != null
            && x2.asInstanceOf[Boolean])
            true
          else
            null
        }
      }
    }

    case ("&&", TBoolean) => {
      val f1 = lhs.eval(ec)
      val f2 = rhs.eval(ec)
      () => {
        val x = f1()
        if (x != null) {
          if (x.asInstanceOf[Boolean])
            f2()
          else
            false
        } else {
          val x2 = f2()
          if (x2 != null
            && !x2.asInstanceOf[Boolean])
            false
          else
            null
        }
      }
    }

    case ("+", TInt) => AST.evalComposeNumeric[Int, Int](ec, lhs, rhs)(_ + _)
    case ("-", TInt) => AST.evalComposeNumeric[Int, Int](ec, lhs, rhs)(_ - _)
    case ("*", TInt) => AST.evalComposeNumeric[Int, Int](ec, lhs, rhs)(_ * _)
    case ("/", TInt) => AST.evalComposeNumeric[Double, Double](ec, lhs, rhs)(_ / _)
    case ("%", TInt) => AST.evalComposeNumeric[Int, Int](ec, lhs, rhs)(_ % _)

    case ("+", TLong) => AST.evalComposeNumeric[Long, Long](ec, lhs, rhs)(_ + _)
    case ("-", TLong) => AST.evalComposeNumeric[Long, Long](ec, lhs, rhs)(_ - _)
    case ("*", TLong) => AST.evalComposeNumeric[Long, Long](ec, lhs, rhs)(_ * _)
    case ("/", TLong) => AST.evalComposeNumeric[Double, Double](ec, lhs, rhs)(_ / _)
    case ("%", TLong) => AST.evalComposeNumeric[Long, Long](ec, lhs, rhs)(_ % _)

    case ("+", TFloat) => AST.evalComposeNumeric[Float, Float](ec, lhs, rhs)(_ + _)
    case ("-", TFloat) => AST.evalComposeNumeric[Float, Float](ec, lhs, rhs)(_ - _)
    case ("*", TFloat) => AST.evalComposeNumeric[Float, Float](ec, lhs, rhs)(_ * _)
    case ("/", TFloat) => AST.evalComposeNumeric[Float, Float](ec, lhs, rhs)(_ / _)

    case ("+", TDouble) => AST.evalComposeNumeric[Double, Double](ec, lhs, rhs)(_ + _)
    case ("-", TDouble) => AST.evalComposeNumeric[Double, Double](ec, lhs, rhs)(_ - _)
    case ("*", TDouble) => AST.evalComposeNumeric[Double, Double](ec, lhs, rhs)(_ * _)
    case ("/", TDouble) => AST.evalComposeNumeric[Double, Double](ec, lhs, rhs)(_ / _)
  }

  override def typecheckThis(): BaseType = (lhs.`type`, operation, rhs.`type`) match {
    case (TString, "+", TString) => TString
    case (TString, "~", TString) => TBoolean
    case (TBoolean, "||", TBoolean) => TBoolean
    case (TBoolean, "&&", TBoolean) => TBoolean
    case (lhsType: TIntegral, "%", rhsType: TIntegral) => AST.promoteNumeric(lhsType, rhsType)
    case (lhsType: TNumeric, "+", rhsType: TNumeric) => AST.promoteNumeric(lhsType, rhsType)
    case (lhsType: TNumeric, "-", rhsType: TNumeric) => AST.promoteNumeric(lhsType, rhsType)
    case (lhsType: TNumeric, "*", rhsType: TNumeric) => AST.promoteNumeric(lhsType, rhsType)
    case (lhsType: TNumeric, "/", rhsType: TNumeric) => TDouble

    case (lhsType, _, rhsType) =>
      parseError(s"invalid arguments to `$operation': ($lhsType, $rhsType)")
  }
}

case class Comparison(posn: Position, lhs: AST, operation: String, rhs: AST) extends AST(posn, lhs, rhs) {
  var operandType: BaseType = null

  def eval(ec: EvalContext): () => Any = ((operation, operandType): @unchecked) match {
    case ("==", _) => AST.evalCompose[Any, Any](ec, lhs, rhs)(_ == _)
    case ("!=", _) => AST.evalCompose[Any, Any](ec, lhs, rhs)(_ != _)

    case ("<", TInt) => AST.evalComposeNumeric[Int, Int](ec, lhs, rhs)(_ < _)
    case ("<=", TInt) => AST.evalComposeNumeric[Int, Int](ec, lhs, rhs)(_ <= _)
    case (">", TInt) => AST.evalComposeNumeric[Int, Int](ec, lhs, rhs)(_ > _)
    case (">=", TInt) => AST.evalComposeNumeric[Int, Int](ec, lhs, rhs)(_ >= _)

    case ("<", TLong) => AST.evalComposeNumeric[Long, Long](ec, lhs, rhs)(_ < _)
    case ("<=", TLong) => AST.evalComposeNumeric[Long, Long](ec, lhs, rhs)(_ <= _)
    case (">", TLong) => AST.evalComposeNumeric[Long, Long](ec, lhs, rhs)(_ > _)
    case (">=", TLong) => AST.evalComposeNumeric[Long, Long](ec, lhs, rhs)(_ >= _)

    case ("<", TFloat) => AST.evalComposeNumeric[Float, Float](ec, lhs, rhs)(_ < _)
    case ("<=", TFloat) => AST.evalComposeNumeric[Float, Float](ec, lhs, rhs)(_ <= _)
    case (">", TFloat) => AST.evalComposeNumeric[Float, Float](ec, lhs, rhs)(_ > _)
    case (">=", TFloat) => AST.evalComposeNumeric[Float, Float](ec, lhs, rhs)(_ >= _)

    case ("<", TDouble) => AST.evalComposeNumeric[Double, Double](ec, lhs, rhs)(_ < _)
    case ("<=", TDouble) => AST.evalComposeNumeric[Double, Double](ec, lhs, rhs)(_ <= _)
    case (">", TDouble) => AST.evalComposeNumeric[Double, Double](ec, lhs, rhs)(_ > _)
    case (">=", TDouble) => AST.evalComposeNumeric[Double, Double](ec, lhs, rhs)(_ >= _)
  }

  override def typecheckThis(): BaseType = {
    operandType = (lhs.`type`, operation, rhs.`type`) match {
      case (_, "==" | "!=", _) => null
      case (lhsType: TNumeric, "<=" | ">=" | "<" | ">", rhsType: TNumeric) =>
        AST.promoteNumeric(lhsType, rhsType)

      case (lhsType, _, rhsType) =>
        parseError(s"invalid arguments to `$operation': ($lhsType, $rhsType)")
    }

    TBoolean
  }
}

case class UnaryOp(posn: Position, operation: String, operand: AST) extends AST(posn, operand) {
  def eval(ec: EvalContext): () => Any = ((operation, `type`): @unchecked) match {
    case ("-", TInt) => AST.evalComposeNumeric[Int](ec, operand)(-_)
    case ("-", TLong) => AST.evalComposeNumeric[Long](ec, operand)(-_)
    case ("-", TFloat) => AST.evalComposeNumeric[Float](ec, operand)(-_)
    case ("-", TDouble) => AST.evalComposeNumeric[Double](ec, operand)(-_)

    case ("!", TBoolean) => AST.evalCompose[Boolean](ec, operand)(!_)
  }

  override def typecheckThis(): BaseType = (operation, operand.`type`) match {
    case ("-", t: TNumeric) => AST.promoteNumeric(t)
    case ("!", TBoolean) => TBoolean

    case (_, t) =>
      parseError(s"invalid argument to unary `$operation': ${t.toString}")
  }
}

case class IndexArray(posn: Position, f: AST, idx: AST) extends AST(posn, Array(f, idx)) {
  override def typecheckThis(): BaseType = (f.`type`, idx.`type`) match {
    case (TArray(elementType), TInt) => elementType
    case (TString, TInt) => TChar

    case _ =>
      parseError("invalid array index expression")
  }

  def eval(ec: EvalContext): () => Any = ((f.`type`, idx.`type`): @unchecked) match {
    case (TArray(elementType), TInt) =>
      AST.evalCompose[IndexedSeq[_], Int](ec, f, idx)((a, i) => a(i))

    case (TString, TInt) =>
      AST.evalCompose[String, Int](ec, f, idx)((s, i) => s(i).toString)
  }

}

case class SymRef(posn: Position, symbol: String) extends AST(posn) {
  def eval(ec: EvalContext): () => Any = {
    val localI = ec.st(symbol)._1
    val localA = ec.a
    if (localI < 0)
      () => 0 // FIXME placeholder
    else
      () => localA(localI)
  }

  override def typecheckThis(ec: EvalContext): BaseType = {
    ec.st.get(symbol) match {
      case Some((_, t)) => t
      case None =>
        parseError(s"symbol `$symbol' not found")
    }
  }
}

case class If(pos: Position, cond: AST, thenTree: AST, elseTree: AST)
  extends AST(pos, Array(cond, thenTree, elseTree)) {
  override def typecheckThis(ec: EvalContext): BaseType = {
    thenTree.typecheck(ec)
    elseTree.typecheck(ec)
    if (thenTree.`type` != elseTree.`type`)
      parseError(s"expected same-type `then' and `else' clause, got `${thenTree.`type`}' and `${elseTree.`type`}'")
    else
      thenTree.`type`
  }

  def eval(ec: EvalContext): () => Any = {
    val f1 = cond.eval(ec)
    val f2 = thenTree.eval(ec)
    val f3 = elseTree.eval(ec)
    () => {
      val c = f1()
      if (c != null) {
        if (c.asInstanceOf[Boolean])
          f2()
        else
          f3()
      } else
        null
    }
  }
}<|MERGE_RESOLUTION|>--- conflicted
+++ resolved
@@ -13,11 +13,8 @@
 import scala.collection.mutable.ArrayBuffer
 import scala.reflect.ClassTag
 import scala.util.parsing.input.{Position, Positional}
-<<<<<<< HEAD
-=======
 import org.json4s._
 import org.json4s.jackson.JsonMethods._
->>>>>>> f22c21a9
 
 case class EvalContext(st: SymbolTable,
   a: ArrayBuffer[Any],
@@ -937,24 +934,10 @@
     case (TString, "toFloat") => AST.evalCompose[String](ec, lhs)(_.toFloat)
     case (TString, "toDouble") => AST.evalCompose[String](ec, lhs)(_.toDouble)
 
-<<<<<<< HEAD
-    case (_, "isMissing") =>
-      val f = lhs.eval(ec)
-      () => f() == null
-    case (_, "isNotMissing") =>
-      val f = lhs.eval(ec)
-      () => f() != null
-
     case (TInt, "abs") => AST.evalCompose[Int](ec, lhs)(_.abs)
     case (TLong, "abs") => AST.evalCompose[Long](ec, lhs)(_.abs)
     case (TFloat, "abs") => AST.evalCompose[Float](ec, lhs)(_.abs)
     case (TDouble, "abs") => AST.evalCompose[Double](ec, lhs)(_.abs)
-=======
-    case (TInt, "abs") => AST.evalCompose[Int](c, lhs)(_.abs)
-    case (TLong, "abs") => AST.evalCompose[Long](c, lhs)(_.abs)
-    case (TFloat, "abs") => AST.evalCompose[Float](c, lhs)(_.abs)
-    case (TDouble, "abs") => AST.evalCompose[Double](c, lhs)(_.abs)
->>>>>>> f22c21a9
 
     case (TInt, "signum") => AST.evalCompose[Int](ec, lhs)(_.signum)
     case (TLong, "signum") => AST.evalCompose[Long](ec, lhs)(_.signum)
