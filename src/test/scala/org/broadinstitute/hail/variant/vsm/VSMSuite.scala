--- conflicted
+++ resolved
@@ -8,12 +8,9 @@
 import scala.language.postfixOps
 import org.broadinstitute.hail.methods.LoadVCF
 import org.testng.annotations.Test
-<<<<<<< HEAD
 import org.broadinstitute.hail.check.Prop._
 import org.broadinstitute.hail.check.Arbitrary._
-=======
 import org.broadinstitute.hail.annotations._
->>>>>>> 0de74ce7
 
 class VSMSuite extends SparkSuite {
 
@@ -37,90 +34,61 @@
     val v2 = Variant("1", 2, "T", "G")
     val v3 = Variant("1", 2, "T", "A")
 
-<<<<<<< HEAD
-    val rdd1 = sc.parallelize(Seq(v1 ->
-      Iterable(Genotype(), Genotype(0), Genotype(2)),
-      v2 ->
-        Iterable(Genotype(), Genotype(0), Genotype(1))))
-
-    // differ in variant
-    val rdd2 = sc.parallelize(Seq(v1 ->
-      Iterable(Genotype(), Genotype(0), Genotype(2)),
-      v3 ->
-        Iterable(Genotype(0), Genotype(0), Genotype(1))))
-
-    // differ in genotype
-    val rdd3 = sc.parallelize(Seq(v1 ->
-      Iterable(Genotype(), Genotype(1), Genotype(2)),
-      v2 ->
-        Iterable(Genotype(0), Genotype(0), Genotype(1))))
-
-    // for mdata3
-    val rdd4 = sc.parallelize(Seq(v1 ->
-      Iterable(Genotype(), Genotype(0)),
-      v2 -> Iterable(
-        Genotype(0), Genotype(0))))
-
-    // differ in number of variants
-    val rdd5 = sc.parallelize(Seq(v1 ->
-      Iterable(Genotype(), Genotype(0))))
-=======
     val va1 = Annotations(Map("info" -> Map("v1thing" -> "yes"), "v1otherThing" -> "yes"))
     val va2 = Annotations(Map("info" -> Map("v1thing" -> "yes"), "v2otherThing" -> "yes"))
     val va3 = Annotations(Map("info" -> Map("v1thing" -> "yes"), "v1otherThing" -> "no"))
 
     val rdd1 = sc.parallelize(Seq((v1, va1,
-      Iterable(Genotype(-1, (0, 2), 2, null),
-        Genotype(0, (11, 1), 12, (0, 10, 100)),
-        Genotype(2, (0, 13), 13, (100, 10, 0)))),
+      Iterable(Genotype(),
+        Genotype(0),
+        Genotype(2))),
       (v2, va2,
-        Iterable(Genotype(0, (10, 0), 10, (0, 10, 100)),
-          Genotype(0, (11, 0), 11, (0, 10, 100)),
-          Genotype(1, (6, 6), 12, (50, 0, 50))))))
+        Iterable(Genotype(0),
+          Genotype(0),
+          Genotype(1)))))
 
     // differ in variant
     val rdd2 = sc.parallelize(Seq((v1, va1,
-      Iterable(Genotype(-1, (0, 2), 2, null),
-        Genotype(0, (11, 1), 12, (0, 10, 100)),
-        Genotype(2, (0, 13), 13, (100, 10, 0)))),
+      Iterable(Genotype(),
+        Genotype(0),
+        Genotype(2))),
       (v3, va2,
-        Iterable(Genotype(0, (10, 0), 10, (0, 10, 100)),
-          Genotype(0, (11, 0), 11, (0, 10, 100)),
-          Genotype(1, (6, 6), 12, (50, 0, 50))))))
+        Iterable(Genotype(0),
+          Genotype(0),
+          Genotype(1)))))
 
     // differ in genotype
     val rdd3 = sc.parallelize(Seq((v1, va1,
-      Iterable(Genotype(-1, (0, 2), 2, null),
-        Genotype(1, (7, 8), 15, (100, 0, 100)),
-        Genotype(2, (0, 13), 13, (100, 10, 0)))),
+      Iterable(Genotype(),
+        Genotype(1),
+        Genotype(2))),
       (v2, va2,
-        Iterable(Genotype(0, (10, 0), 10, (0, 10, 100)),
-          Genotype(0, (11, 0), 11, (0, 10, 100)),
-          Genotype(1, (6, 6), 12, (50, 0, 50))))))
+        Iterable(Genotype(0),
+          Genotype(0),
+          Genotype(1)))))
 
     // for mdata2
     val rdd4 = sc.parallelize(Seq((v1, va1,
-      Iterable(Genotype(-1, (0, 2), 2, null),
-        Genotype(0, (11, 1), 12, (0, 10, 100)))),
+      Iterable(Genotype(),
+        Genotype(0))),
       (v2, va2, Iterable(
-        Genotype(0, (10, 0), 10, (0, 10, 100)),
-        Genotype(0, (11, 0), 11, (0, 10, 100))))))
+        Genotype(0),
+        Genotype(0)))))
 
     // differ in number of variants
     val rdd5 = sc.parallelize(Seq((v1, va1,
-      Iterable(Genotype(-1, (0, 2), 2, null),
-        Genotype(0, (11, 1), 12, (0, 10, 100))))))
+      Iterable(Genotype(),
+        Genotype(0)))))
 
     // differ in annotations
     val rdd6 = sc.parallelize(Seq((v1, va1,
-      Iterable(Genotype(-1, (0, 2), 2, null),
-        Genotype(0, (11, 1), 12, (0, 10, 100)),
-        Genotype(2, (0, 13), 13, (100, 10, 0)))),
+      Iterable(Genotype(),
+        Genotype(0),
+        Genotype(2))),
       (v2, va3,
-        Iterable(Genotype(0, (10, 0), 10, (0, 10, 100)),
-          Genotype(0, (11, 0), 11, (0, 10, 100)),
-          Genotype(1, (6, 6), 12, (50, 0, 50))))))
->>>>>>> 0de74ce7
+        Iterable(Genotype(0),
+          Genotype(0),
+          Genotype(1)))))
 
     val vdss = Array(new VariantDataset(mdata1, rdd1),
       new VariantDataset(mdata1, rdd2),
